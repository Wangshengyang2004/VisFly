from torch.utils.data import Dataset
import glob
import os
import sys
# Ensure the project root (the directory containing 'VisFly') is on PYTHONPATH when the script is run directly.
sys.path.append(os.getcwd())
from typing import List, Union
from dataclasses import dataclass
import habitat_sim
import json
import numpy as np
import random
from VisFly.utils.common import *
import argparse
from VisFly.utils.common import std_to_habitat
import torch as th
# --------------------examples---------------------
# scene json
scene_example = {
    "stage_instance": {
        "template_name": "data/scene_datasets/habitat-test-scenes/skokloster-castle.glb",
    },
    # "collision_asset":"data/scene_datasets/habitat-test-scenes/skokloster-castle.glb",
    "default_lighting": "data/scene_datasets/habitat-test-scenes/default_lighting.glb",
    "object_instances": [
        {
            "template_name": "data/objects/example_object.glb",
            "translation": [1.0,
                            0.0,
                            0.0],
            "rotation": [0.0,
                         0.0,
                         0.0,
                         1.0],
            "uniform_scale": 1.0,
        },
    ],
    "articulated_object_instances": [
        {
            "template_name": "fridge",
            "translation_origin": "COM",
            "fixed_base": True,
            "translation": [
                -2.1782121658325195,
                0.9755649566650391,
                3.2299728393554688
            ],
            "rotation": [
                1,
                0,
                0,
                0
            ],
            "motion_type": "DYNAMIC"
        },
    ],
    # "navmesh_instance": "empty_stage_navmesh",
    "default_lighting": "",
    "user_custom": {
        "bound": [
            [1, 1, 1],
            [10, 10, 10]
        ]
    }
}

empty_scene = {
    "stage_instance": {
        "template_name": "data/scene_datasets/habitat-test-scenes/empty_stage.glb",
    },
    "default_lighting": "",
    "object_instances": [],
    # "navmesh_instance": "empty_stage_navmesh"
}


# ----------------------end------------------------

@dataclass
class SceneGeneratorSetting:
    object_dense: float
    object_scale: float
    object_rotate: float
    object_margin: tuple
    light_random: bool
    stage: str
    object_set: str

def fake_rand_distribution(range: np.ndarray, num_of_points: int) -> np.ndarray:
    """
    在给定范围内生成均匀分布的伪随机点。

    参数：
    range (np.ndarray): 形状为(2, 3)的数组，第一行是[x_min, y_min, z_min]，第二行是[x_max, y_max, z_max]。
    num_of_points (int): 要生成的点数。

    返回：
    np.ndarray: 形状为(num_of_points, 3)的数组，每个点坐标。
    """
    assert range.shape == (2, 3), "Range must be a 2x3 array"

    # 提取每个维度的范围
    x_min, x_max = range[0, 0], range[1, 0]
    y_min, y_max = range[0, 1], range[1, 1]
    z_min, z_max = range[0, 2], range[1, 2]

    # 初始化结果数组
    points = np.zeros((num_of_points, 3))

    # 对每个维度生成均匀分布的点
    for i, (min_val, max_val) in enumerate(zip([x_min, y_min, z_min], [x_max, y_max, z_max])):
        if min_val == max_val:
            # 固定维度，生成相同值的数组
            points[:, i] = np.full(num_of_points, min_val)
        else:
            # 使用拉丁超立方抽样生成均匀分布的点
            interval_width = (max_val - min_val) / num_of_points
            perm = np.random.permutation(num_of_points)
            offsets = np.random.rand(num_of_points)
            points[:, i] = min_val + (perm + offsets) * interval_width

    return points


class SceneGenerator:
    def __init__(self,
                 path: str,
                 num: int,
                 name: str,
                 setting: SceneGeneratorSetting
                 ) -> None:
        self.path = path
        self.num = num
        self.name = name
        self.setting = setting

        self.object_root_path = os.path.join(path, f"configs/{setting.object_set}") # debug
        self.light_root_path = os.path.join(path, "configs/lights")
        self.stage_root_path = os.path.join(path, "configs/stages")
        self.navmesh_root_path = os.path.join(path, "navmeshes")
        self.save_path = os.path.join(path, f"configs/scenes/{self.setting.stage}_{name}")

        self.objects_path = self._get_all_chirldren_path(self.object_root_path)
        self.lights_path = self._get_all_chirldren_path(self.light_root_path)
        self.stages_path = self._get_all_chirldren_path(self.stage_root_path)
        self.navmesh_path = self._get_all_chirldren_path(self.navmesh_root_path)

        self._write_scene_dir_in_summary(f"{self.setting.stage}_{name}")

    def generate(self):
        return self._create_scene_json()
        # self._create_navmesh()

    def _write_scene_dir_in_summary(self, name):
        # load json file
        summary_path = os.path.join(self.path, "visfly-beta.scene_dataset_config.json")
        with open(summary_path, "r") as file:
            summary = json.load(file)
        # write
        path = f"configs/scenes/{name}"
        if path not in summary["scene_instances"]["paths"][".json"]:
            summary["scene_instances"]["paths"][".json"].append(path)
        with open(summary_path, "w") as file:
            json.dump(summary, file, indent=4)

    def _create_scene_json(self):
        scene_template_cache = None
        scene_save_paths = []
        if not os.path.exists(self.save_path):
            os.makedirs(self.save_path)

        for id in range(self.num):
            scene_save_path = f"{self.save_path}/{self.name}_{id}.scene_instance.json"
            scene_json = scene_example.copy()
            scene_save_paths.append(scene_save_path)

            # stage
            scene_json["stage_instance"]["template_name"] = self._get_stage()

            # update stage range
            if scene_template_cache is None or scene_json["stage_instance"]["template_name"] != scene_template_cache:
                scene_template_cache = scene_json["stage_instance"]["template_name"]
                scene_json["user_custom"]["bound"] = self._get_stage_bound(scene_json["stage_instance"]["template_name"])

            # lighting
            if self.setting.light_random:
                pass
            else:
                if self.setting.stage == "garage":
                    scene_json["default_lighting"] = "lighting/garage_v1_0"
<<<<<<< HEAD
                elif self.setting.stage == "box":
                    # Use a generic lighting config for the box stage (fallback to garage lighting if box lighting is absent)
                    scene_json["default_lighting"] = "lighting/box_v1_0" if os.path.exists(os.path.join(self.path, "configs/lighting/box_v1_0.lighting_config.json")) else "lighting/garage_v1_0"
                elif "10plane" in self.setting.stage:
                    scene_json["default_lighting"] = "lighting/10plane_0"
=======
                # elif self.setting.stage == "box":
                #     scene_json["default_lighting"] = "lighting/box_v1_0"
                elif "box10" in self.setting.stage:
                    scene_json["default_lighting"] = "lighting/box10_0"
                elif "box15" in self.setting.stage:
                    scene_json["default_lighting"] = "lighting/box15_0"
>>>>>>> 9bfe0c55
                else:
                    scene_json["default_lighting"] = "default"

            # objects

            scene_json["object_instances"] = self._create_objects(self.setting.object_dense,
                                                                  self.setting.object_scale,
                                                                  self.setting.object_rotate,
                                                                  scene_json["user_custom"]["bound"])

            # articulated objects
            scene_json["articulated_object_instances"] = []
            scene_json["navmesh_instance"] =  "empty_stage_navmesh"

            # save
            self._save_json_file(scene_save_path, scene_json)
        print(f"{self.num} Files has been save in {os.getcwd()}/{self.save_path}" )
        return scene_save_paths

    def _get_stage_bound(self, stage_name, debug_stage=""):
        """_summary_
            get stage range.
        Args:
            stage_name (_type_): _description_

        Returns:
            _type_: _description_
        """
        # Fast path: hard-code bounds for the box_v1 training room so we don't need nav-mesh computation.
        if "box_v1" in stage_name or "box" in stage_name:
            # X 0-20, Y –10-10, Z 0-8 (same as garage default but centred) – adjust as needed
            return [[0, -10, 0], [20, 10, 8]]
        if "garage" in stage_name:
            return [[0, -7, 0], [18, 7, 5.]]
        elif "box10_wall" in stage_name:
            return [[0, -10, 0], [20, 10, 8.]]
        elif "box15_wall" in stage_name:
            return [[0, -15, 0], [30, 15, 8.]]
        scene_json = empty_scene.copy()
        scene_json["stage_instance"]["template_name"] = stage_name
        scene_save_path = f"{self.save_path}/temp.scene_instance.json"
        self._save_json_file(scene_save_path, scene_json)
        habitat_sim_cfg = habitat_sim.SimulatorConfiguration()
<<<<<<< HEAD
        # Use dataset config relative to the provided dataset root path
        habitat_sim_cfg.scene_dataset_config_file = os.path.join(self.path, "spy_datasets.scene_dataset_config.json")
=======
        habitat_sim_cfg.scene_dataset_config_file = "datasets/visfly-beta/visfly-beta.scene_dataset_config.json"
>>>>>>> 9bfe0c55
        habitat_sim_cfg.enable_physics = False
        agent_cfg = habitat_sim.agent.AgentConfiguration()
        sim = habitat_sim.Simulator(habitat_sim.Configuration(habitat_sim_cfg,[agent_cfg]))
        bb = sim.get_active_scene_graph().get_root_node().cumulative_bb
        sim.close()
        os.remove(scene_save_path)
        return [[bb.min[2], bb.min[0], bb.min[1]], [bb.max[2], bb.max[0], bb.max[1]]]

        # return [[-7,0, -19],[7,5.5,1]]  # real
        # return ((-7, 7), (0, 5.5), (-18, 1))  # ((min_x, max_x), (min_y, max_y), (min_z, max_z))
        # debug
        # delete temp file


    def _get_stage(self):
        """_summary_
            get stage name.
        Raises:
            ValueError: _description_

        Returns:
            _type_: _description_
        """
        if self.setting.stage == "random":
            pass
        elif self.setting.stage == "garage":
            return "stages/garage_v1"
<<<<<<< HEAD
        elif self.setting.stage == "10plane_wall":
            return "stages/10plane_wall"
        elif self.setting.stage == "box":
            return "stages/box_v1"
=======
        elif self.setting.stage == "box10_wall":
            return "stages/box10_wall"
        elif self.setting.stage == "box15_wall":
            return "stages/box15_wall"
>>>>>>> 9bfe0c55
        elif self.setting.stage == "random":
            pass
        else:
            raise ValueError("stage setting error")

    def _create_objects(self,
                        density: float,
                        scale_randomness: float,
                        rotation_randomness: float,
                        bounds: List[List]):
        """_summary_
            create random objects json in scenes.
        Args:
            density (float): _description_
            scale_randomness (float): _description_
            bounds (List[np.ndarray]): _description_

        Returns:
            _type_: _description_
        """
        # bounds = np.array(bounds)
        bounds = std_to_habitat(th.tensor(bounds), None)[0]
        margin = self.setting.object_margin
        bounds[:, 2] += np.array([-margin[0][0], margin[1][0]])
        bounds[:, 0] += np.array([-margin[0][1], margin[1][1]])
        bounds[:, 1] += np.array([margin[0][2], -margin[1][2]])

        if (bounds[1]-bounds[0]==0).any():
            # 2d
            no_zero_dim = np.where(bounds[1]-bounds[0]!=0)[0]
            volume = np.prod(np.abs(bounds[1, no_zero_dim] - bounds[0, no_zero_dim]))
        else:
            volume = np.prod(np.abs(bounds[1, :] - bounds[0, :]))

        # Determine the number of points to generate based on density and volume of bounds
        std_density_factor = 1
        num_points = int(volume * density * std_density_factor)

        # Generate random positions within bounds
        positions = [np.random.uniform(bounds[0,:], bounds[1,:]) for _ in range(num_points)]
        positions = fake_rand_distribution(bounds, num_points)
        # Generate random orientations (quaternions)
        orientations = []
        for _ in range(num_points):
            u1, u2, u3 = np.random.random(3) * rotation_randomness
            quat = np.array([
                np.sqrt(u1) * np.cos(2 * np.pi * u3),
                np.sqrt(1 - u1) * np.sin(2 * np.pi * u2),
                np.sqrt(1 - u1) * np.cos(2 * np.pi * u2),
                np.sqrt(u1) * np.sin(2 * np.pi * u3),

            ])
            orientations.append(quat)

        # Generate sizes based on size_randomness
        max_scale = 2
        sizes = [1 + scale_randomness * np.random.uniform(0, max_scale - 1) for _ in range(num_points)]

        ids = [random.randint(0, len(self.objects_path) - 1) for _ in range(num_points)]

        object_instances = []

        for i in range(num_points):
            object_instance = scene_example["object_instances"][0].copy()
            object_instance["template_name"] = self.objects_path[ids[i]]
            object_instance["translation"] = positions[i].tolist()
            object_instance["rotation"] = orientations[i].tolist()
            object_instance["uniform_scale"] = sizes[i]
            object_instance["motion_type"] = "STATIC"
            object_instance["translation_origin"]="COM"
            object_instances.append(object_instance)

        return object_instances

    def _get_all_chirldren_path(self, root_path):
        file_paths = []
        for root, directories, files in os.walk(root_path):
            for filename in files:
                file_paths.append(str.split(filename, ".")[0])
        return file_paths

    def _save_json_file(self, file_path, data):
        if not os.path.exists(os.path.dirname(file_path)):
            os.makedirs(os.path.dirname(file_path))

        with open(file_path, 'w') as file:
            json.dump(data, file, indent=4)

    def _create_navmesh(self):
        pass


class StageGenerator:
    def __init__(self) -> None:
        pass


class LightGenerator:
    def __init__(self) -> None:
        pass


class ObjectGenerator:
    def __init__(self) -> None:
        pass


def get_files_with_suffix(directory: str, suffix: str) -> list:
    """
    Recursively collects all file paths with the specified suffix from the given directory and its subdirectories.

    Args:
        directory (str): The root directory to search.
        suffix (str): The file suffix to filter (e.g., '.txt', '.py').

    Returns:
        list: A list of file paths matching the suffix.
    """
    if not os.path.isdir(directory):
        raise ValueError(f"The provided path '{directory}' is not a valid directory.")
    file_list = []
    for root, _, files in os.walk(directory):
        for file in files:
            if file.endswith(suffix):
                file_list.append(os.path.join(root, file))
    return file_list


class ChildrenPathDataset(Dataset):
    def __init__(self, root_path, type="glb", semantic=False):
        """
        Args:
            strings (list): 一个包含字符串的列表.
        """
        self.root_path = root_path
        self.type = type

        self.paths = self._load_scene_path(semantic=semantic, root_path=root_path)
        if len(self.paths) == 0:
            # try to correct the root path
            # cut the path from "datasets"
            root_path = os.path.abspath(__file__).split("utils")[0]+("/"+self.root_path).split("/VisFly/")[-1]
            self.paths = self._load_scene_path(semantic=semantic, root_path=root_path)
        if len(self.paths) == 0:
            raise FileNotFoundError(f"No files found in the path: {self.root_path}")

    def _load_scene_path(self, semantic=False, root_path=None):
        if "hm3d" in root_path.lower():
            # key = "*.basis.glb" if not semantic else "*.semantic.glb"
            key =  "*.semantic.glb"
        elif "mp3d" in root_path.lower():
            key = "*_semantic.ply"
        elif self.type == "json":
            key = "*.scene_instance.json"
        elif self.type == "obj":
            key = "*.json"

        glb_files = []
        for root, dirs, files in os.walk(root_path):
            file_path = glob.glob(os.path.join(root, key))
            glb_files.extend(file_path)

        if not semantic:
            if "hm3d" in root_path.lower():
                glb_files = [glb_file[:-13]+glb_file[-4:] for glb_file in glb_files]
            elif "mp3d" in root_path.lower():
                glb_files = [glb_file[:-13]+".glb" for glb_file in glb_files]

        return glb_files

    def __len__(self):
        return len(self.paths)

    def __getitem__(self, indice):
        """
        返回索引为 indice 的字符串.

        Args:
            indice (int): 数据的索引.

        Returns:
            string (str): 索引为 indice 的字符串.
        """
        return self.paths[indice]


def inverse_axes(path):
    pass


def parsers():
    parser = argparse.ArgumentParser()
    parser.add_argument("--generate", "-g", type=int, default=1, help="generate scenes")
    parser.add_argument("--render", "-r", type=int, default=1, help="render scenes")
    parser.add_argument("--quantity", "-q", type=int, default=1, help="generated quantity ")
    parser.add_argument("--name", "-n", type=str, default=None, help="name")
    parser.add_argument("--density", "-d", type=float, default=0.25, help="obstacle density")
    parser.add_argument("--scene", "-s", type=str, default="garage", help="obstacle density")


    return parser


if __name__ == "__main__":
    args = parsers().parse_args()
    if args.scene == "garage":
        object_margin = np.array([[3,0,0],[7,0,5]])
    elif args.scene == "box10_wall":
        object_margin = np.array([[3,0,0],[3,0,8]])
<<<<<<< HEAD
    elif args.scene == "box":
        # conservative margins for a 20×20×8 m box: keep 3 m clear behind/above, 5 m in front/left/up
        object_margin = np.array([[3,0,0],[5,0,5]])
    g = SceneGenerator(
        path="VisFly/datasets/spy_datasets",
=======
    elif args.scene == "box15_wall":
        object_margin = np.array([[3, 0, 0], [3, 0, 8]])
    g = SceneGenerator(
        path="datasets/visfly-beta",
>>>>>>> 9bfe0c55
        num=args.quantity,
        name=args.name if args.name is not None else args.scene,
        setting=SceneGeneratorSetting(
            object_dense=args.density,
            object_scale=0,
            object_rotate=0,
            object_margin=object_margin,  # camera coordinate [[back, right, down],[front, left, up]]
            # object_margin=(0, 0, 0),
            light_random=False,
            stage=args.scene,
            # Use generic objects directory (change if you add a dedicated pillar set)
            object_set="objects"
        )
    )
    if args.generate:
        scene_save_paths = g.generate()
    if args.render:
        os.system(f"python /home/lfx-desktop/files/habitat-sim/examples/viewer.py \
        --dataset datasets/visfly-beta/visfly-beta.scene_dataset_config.json \
        --scene {g.name}_0  --disable-physics")

        # --dataset datasets/visfly-beta/visfly-beta.scene_dataset_config.json \
        # --scene garage_simple_0  --disable-physics"

# f"python /home/lfx-desktop/files/habitat-sim/examples/viewer.py --dataset datasets/visfly-beta/visfly-beta.scene_dataset_config.json         --scene {g.name}_0  --disable-physics"
# f"python /home/lfx-desktop/files/habitat-sim/examples/viewer.py --dataset datasets/hssd-hab/hssd-hab.scene_dataset_config.json --scene 102343992 --disable-physics"<|MERGE_RESOLUTION|>--- conflicted
+++ resolved
@@ -188,20 +188,12 @@
             else:
                 if self.setting.stage == "garage":
                     scene_json["default_lighting"] = "lighting/garage_v1_0"
-<<<<<<< HEAD
-                elif self.setting.stage == "box":
-                    # Use a generic lighting config for the box stage (fallback to garage lighting if box lighting is absent)
-                    scene_json["default_lighting"] = "lighting/box_v1_0" if os.path.exists(os.path.join(self.path, "configs/lighting/box_v1_0.lighting_config.json")) else "lighting/garage_v1_0"
-                elif "10plane" in self.setting.stage:
-                    scene_json["default_lighting"] = "lighting/10plane_0"
-=======
                 # elif self.setting.stage == "box":
                 #     scene_json["default_lighting"] = "lighting/box_v1_0"
                 elif "box10" in self.setting.stage:
                     scene_json["default_lighting"] = "lighting/box10_0"
                 elif "box15" in self.setting.stage:
                     scene_json["default_lighting"] = "lighting/box15_0"
->>>>>>> 9bfe0c55
                 else:
                     scene_json["default_lighting"] = "default"
 
@@ -245,12 +237,7 @@
         scene_save_path = f"{self.save_path}/temp.scene_instance.json"
         self._save_json_file(scene_save_path, scene_json)
         habitat_sim_cfg = habitat_sim.SimulatorConfiguration()
-<<<<<<< HEAD
-        # Use dataset config relative to the provided dataset root path
-        habitat_sim_cfg.scene_dataset_config_file = os.path.join(self.path, "spy_datasets.scene_dataset_config.json")
-=======
         habitat_sim_cfg.scene_dataset_config_file = "datasets/visfly-beta/visfly-beta.scene_dataset_config.json"
->>>>>>> 9bfe0c55
         habitat_sim_cfg.enable_physics = False
         agent_cfg = habitat_sim.agent.AgentConfiguration()
         sim = habitat_sim.Simulator(habitat_sim.Configuration(habitat_sim_cfg,[agent_cfg]))
@@ -278,17 +265,10 @@
             pass
         elif self.setting.stage == "garage":
             return "stages/garage_v1"
-<<<<<<< HEAD
-        elif self.setting.stage == "10plane_wall":
-            return "stages/10plane_wall"
-        elif self.setting.stage == "box":
-            return "stages/box_v1"
-=======
         elif self.setting.stage == "box10_wall":
             return "stages/box10_wall"
         elif self.setting.stage == "box15_wall":
             return "stages/box15_wall"
->>>>>>> 9bfe0c55
         elif self.setting.stage == "random":
             pass
         else:
@@ -498,18 +478,10 @@
         object_margin = np.array([[3,0,0],[7,0,5]])
     elif args.scene == "box10_wall":
         object_margin = np.array([[3,0,0],[3,0,8]])
-<<<<<<< HEAD
-    elif args.scene == "box":
-        # conservative margins for a 20×20×8 m box: keep 3 m clear behind/above, 5 m in front/left/up
-        object_margin = np.array([[3,0,0],[5,0,5]])
-    g = SceneGenerator(
-        path="VisFly/datasets/spy_datasets",
-=======
     elif args.scene == "box15_wall":
         object_margin = np.array([[3, 0, 0], [3, 0, 8]])
     g = SceneGenerator(
         path="datasets/visfly-beta",
->>>>>>> 9bfe0c55
         num=args.quantity,
         name=args.name if args.name is not None else args.scene,
         setting=SceneGeneratorSetting(
