from abc import abstractmethod

import torch as th
import torch.nn as nn
import numpy as np
from typing import Tuple, Callable, Any
from gym import spaces
from stable_baselines3.common.torch_layers import BaseFeaturesExtractor, CombinedExtractor
from typing import List, Optional, Type, Union, Dict

from torch import Tensor
from torchvision import models


class CustomBaseFeaturesExtractor(BaseFeaturesExtractor):

    def __init__(
            self,
            observation_space: spaces.Dict,
            net_arch: Dict,
            activation_fn: Type[nn.Module] = nn.ReLU,
    ):
        self._features_dim = 1
        super(CustomBaseFeaturesExtractor, self).__init__(observation_space, self._features_dim)
        self._is_recurrent = False
        self._extract_names = []
        # self._build_recurrent()
        self._build(observation_space, net_arch, activation_fn)
        self._build_recurrent(net_arch)

    @abstractmethod
    def _build(self, observation_space, net_arch, activation_fn):
        pass

    def _build_recurrent(self, net_arch):
        if net_arch.get("recurrent", None) is not None:
            _hidden_features_dim = set_recurrent_feature_extractor(self, self._features_dim, net_arch.get("recurrent"))
            self._features_dim = _hidden_features_dim
            self._is_recurrent = True

    @abstractmethod
    def extract(self, observations) -> th.Tensor:
        pass

    def extract_with_recurrent(self, observations):
        features = self.extract(observations)
        if hasattr(self, "recurrent_extractor"):
            features, h = self.recurrent_extractor(features.unsqueeze(0), observations['latent'].unsqueeze(0))
            return features[0], h[0]
        else:
            return features

    def forward(self, observations):
        return self.extract_with_recurrent(observations)

    @property
    def is_recurrent(self):
        return self._is_recurrent


def _get_conv_output(net, shape):
    net.eval()
    image = th.rand(1, *shape)
    output = net(image)
    net.train()
    return output.numel()


def _get_linear_output(net, shape):
    net.eval()
    image = th.rand(1, *shape)
    output = net(image)
    net.train()
    return output.numel()


def calc_required_input_dim(net, target_output_shape):
    """
    Calculate required input dimensions for a network with only transposed convolutions.

    Args:
        net: nn.Module containing only transposed convolution layers
        target_output_shape: tuple (H, W, C) desired output shape

    Returns:
        tuple: (H, W, C) required input shape
    """
    # Convert target shape to (C, H, W) as PyTorch uses channels first
    C, H, W = target_output_shape[0], target_output_shape[1], target_output_shape[2]

    # Extract all Conv2dTranspose layers
    trans_conv_layers = []
    for module in net.modules():
        if isinstance(module, nn.ConvTranspose2d):
            trans_conv_layers.append(module)

    if not trans_conv_layers:
        raise ValueError("Network must contain at least one ConvTranspose2d layer")

    # Work backwards through the layers
    curr_h, curr_w = H, W
    curr_c = C

    for layer in reversed(trans_conv_layers):
        stride = layer.stride[0] if isinstance(layer.stride, tuple) else layer.stride
        padding = layer.padding[0] if isinstance(layer.padding, tuple) else layer.padding
        kernel_size = layer.kernel_size[0] if isinstance(layer.kernel_size, tuple) else layer.kernel_size

        # Calculate required input dimensions
        curr_h = (curr_h + 2 * padding - kernel_size) // stride + 1
        curr_w = (curr_w + 2 * padding - kernel_size) // stride + 1
        curr_c = layer.in_channels

    # Return HWC format
    return (curr_c, curr_h, curr_w,)


def compute_required_input_shape(
    net: nn.Module,
    desired_out: Tuple[int, int, int]
) -> Tuple[int, int, int]:
    """
    反向遍历网络，逐层还原所需的输入 (C, H, W)。
    """

    def _invert_size(o: int, k: int, s: int, p: int,
                     d: int, op: int) -> int:
        """
        单层 ConvTranspose2d 的逆向尺寸公式：
            o = (i - 1) * s - 2p + d*(k - 1) + op + 1
        反推：
            i = (o - 1 - d*(k - 1) - op + 2p) / s + 1
        """
        num = o - 1 - d * (k - 1) - op + 2 * p
        if num % s:
            raise ValueError(
                f'无法整除：({o}-1-{d}*({k}-1)-{op}+2*{p}) 不能被 stride={s} 整除')
        return num // s + 1

    C_out, H, W = desired_out
    # 仅保留 ConvTranspose2d 层，保持拓扑顺序
    deconv_layers = [
        m for m in net.modules() if isinstance(m, nn.ConvTranspose2d)
    ]

    if not deconv_layers:
        raise ValueError("网络中未找到 nn.ConvTranspose2d 层")

    # 验证最后一层输出通道
    last_layer = deconv_layers[-1]
    if last_layer.out_channels != C_out:
        raise ValueError(
            f"期望输出通道 {C_out} 与网络最后一层 "
            f"out_channels={last_layer.out_channels} 不一致"
        )

    # 逆序推回输入空间尺寸
    for layer in reversed(deconv_layers):
        H = _invert_size(
            H,
            k=layer.kernel_size[0],
            s=layer.stride[0],
            p=layer.padding[0],
            d=layer.dilation[0],
            op=layer.output_padding[0]
        )
        W = _invert_size(
            W,
            k=layer.kernel_size[1],
            s=layer.stride[1],
            p=layer.padding[1],
            d=layer.dilation[1],
            op=layer.output_padding[1]
        )

    C_in = deconv_layers[0].in_channels  # 第一层（逆向后）输入通道
    return (C_in, H, W)


class AutoTransDimBatchNorm1d(nn.BatchNorm1d):
    def __init__(self, *args, **kwargs):
        super(AutoTransDimBatchNorm1d, self).__init__(*args,**kwargs)

    def forward(self, x: Tensor) -> Tensor:
        if x.dim() == 3:
            x = x.permute(1,2,0)
            output = super().forward(x)
            return output.permute(2,0,1)
        else:
            return super().forward(x)


class ImgChLayerNorm(nn.Module):
    def __init__(self, ch, eps=1e-03):
        super(ImgChLayerNorm, self).__init__()
        self.norm = th.nn.LayerNorm(ch, eps=eps)

    def forward(self, x):
        x = x.permute(0, 2, 3, 1)
        x = self.norm(x)
        x = x.permute(0, 3, 1, 2)
        return x


class SafeFlatten(nn.Module):
    """A safe flatten layer that uses keyword arguments to avoid PyTorch compatibility issues."""
    def __init__(self, start_dim=1, end_dim=-1):
        super(SafeFlatten, self).__init__()
        self.start_dim = start_dim
        self.end_dim = end_dim
    
    def forward(self, x):
        return x.flatten(start_dim=self.start_dim, end_dim=self.end_dim)


def create_trans_cnn(
        kernel_size: List[int],
        channel: List[int],
        stride: List[int],
        padding: List[int],
        output_channel: Optional[int] = None,
        activation_fn: Type[nn.Module] = nn.ReLU,
        squash_output: bool = False,
        bn: bool = False,
        ln: bool = False,
        bias: bool = True,
        target_output_shape: Tuple[int, int, int] = None,
        device: th.device = th.device("cpu")

) -> nn.Module:
    kernel_size = [kernel_size] * len(channel) if isinstance(kernel_size, int) else kernel_size
    stride = [stride] * len(channel) if isinstance(stride, int) else stride
    padding = [padding] * len(channel) if isinstance(padding, int) else padding

    assert len(kernel_size) == len(stride) == len(padding) == len(channel), \
        "The length of kernel_size, stride, padding and net_arch should be the same."

    modules = []

    prev_channel = channel[0]
    for idx in range(1, len(channel)):
        modules.append(nn.ConvTranspose2d(
            prev_channel,
            channel[idx],
            kernel_size=kernel_size[idx],
            stride=stride[idx],
            padding=padding[idx],
            bias=bias,
        )
        )
        prev_channel = channel[idx]
        if bn:
            modules.append(nn.BatchNorm2d(channel[idx]))
        if ln:
            modules.append(ImgChLayerNorm(channel[idx], eps=1e-3))
        modules.append(activation_fn())
        # modules.append(nn.MaxPool2d(kernel_size=2, stride=2))

    if output_channel is not None:
        modules.append(nn.ConvTranspose2d(prev_channel, output_channel, kernel_size=kernel_size[-1], stride=stride[-1], padding=padding[-1]))

    if squash_output:
        modules.append(nn.Tanh())

    net = nn.Sequential(*modules).to(device)

    return net


def create_cnn(
        input_channels: int,
        kernel_size: List[int],
        channel: List[int],
        stride: List[int],
        padding: List[int],
        output_channel: Optional[int] = None,
        activation_fn: Type[nn.Module] = nn.ReLU,
        squash_output: bool = False,
        bn: bool = False,
        ln: bool = False,
        bias: bool = True,
        max_pool: int = 0,
        device: th.device = th.device("cpu")

) -> nn.Module:
    kernel_size = [kernel_size] * len(channel) if isinstance(kernel_size, int) else kernel_size
    stride = [stride] * len(channel) if isinstance(stride, int) else stride
    padding = [padding] * len(channel) if isinstance(padding, int) else padding

    assert len(kernel_size) == len(stride) == len(padding) == len(channel), \
        "The length of kernel_size, stride, padding and net_arch should be the same."

    prev_channel = input_channels
    modules = []

    for idx in range(len(channel)):
        modules.append(nn.Conv2d(
            prev_channel,
            channel[idx],
            kernel_size=kernel_size[idx],
            stride=stride[idx],
            padding=padding[idx],
            bias=bias,
        )
        )
        prev_channel = channel[idx]
        if bn:
            modules.append(nn.BatchNorm2d(channel[idx]))
        if ln:
            modules.append(ImgChLayerNorm(channel[idx], eps=1e-3))
        modules.append(activation_fn())
        if max_pool > 0:
            modules.append(nn.MaxPool2d(kernel_size=max_pool, stride=2))

    if output_channel is not None:
        modules.append(nn.Conv2d(prev_channel, output_channel, kernel_size=kernel_size[-1], stride=stride[-1], padding=padding[-1]))

    modules.append(SafeFlatten())

    if squash_output:
        modules.append(nn.Tanh())

    net = nn.Sequential(*modules).to(device)
    return net


def create_mlp(
        input_dim: int,
        layer: List[int] = [],
        output_dim: Optional[int] = None,
        activation_fn: Type[nn.Module] = nn.ReLU,
        batch_norm: Union[bool, List] = False,
        squash_output: bool = False,
        bias: bool = True,
        layer_norm: Union[bool, List] = False,
        device: th.device = th.device("cpu")

) -> nn.Module:
    """
    Create a multi layer perceptron (MLP), which is
    a collection of fully-connected layers each followed by an activation function.

    :param input_dim: Dimension of the input vector
    :param output_dim:
    :param layer: Architecture of the neural net
        It represents the number of units per layer.
        The length of this list is the number of layers.
    :param activation_fn: The activation function
        to use after each layer.
    :param batch_norm: Whether to use batch normalization or not
    :param squash_output: Whether to squash the output using a Tanh
        activation function
    :param bias: If set to False, the layers will not learn an additive bias
    :param layer_norm: Whether to use layer normalization or not
    :param device: Device on which the neural network should be run.

    :return:
    """
    # Convert boolean to list if needed
    batch_norm = [batch_norm] * len(layer) if isinstance(batch_norm, bool) else batch_norm
    layer_norm = [layer_norm] * len(layer) if isinstance(layer_norm, bool) else layer_norm
    
    # Check for conflicts between batch_norm and layer_norm
    for each_batch_norm, each_layer_norm in zip(batch_norm, layer_norm):
        assert not (each_batch_norm and each_layer_norm), "batch normalization and layer normalization should not be both implemented."

    # Complete lists if shorter than layer
    if len(batch_norm) < len(layer):
        batch_norm += [False] * (len(layer) - len(batch_norm))
    if len(layer_norm) < len(layer):
        layer_norm += [False] * (len(layer) - len(layer_norm))

    modules = []
    prev_dim = input_dim
    for idx in range(len(layer)):
        modules.append(nn.Linear(prev_dim, layer[idx], bias=bias))
        prev_dim = layer[idx]
        if batch_norm[idx]:
            modules.append(nn.BatchNorm1d(layer[idx]))
        elif layer_norm[idx]:
            modules.append(nn.LayerNorm(layer[idx], eps=1e-3))
        modules.append(activation_fn())

    if output_dim is not None:
        last_layer_dim = layer[-1] if len(layer) > 0 else input_dim
        modules.append(nn.Linear(last_layer_dim, output_dim))

    if squash_output:
        if len(modules) > 0 and not isinstance(modules[-1], nn.Linear):
            modules[-1] = nn.Tanh()
        else:
            modules.append(nn.Tanh())

    if len(modules) == 0:
        modules.append(nn.Identity())

    net = nn.Sequential(*modules).to(device)

    return net


def set_recurrent_feature_extractor(cls, input_size, rnn_setting):
    recurrent_alias = {
        "GRU": th.nn.GRU,
    }
    rnn_class = rnn_setting.get("class")
    kwargs = rnn_setting.get("kwargs")
    if isinstance(rnn_class, str):
        rnn_class = recurrent_alias[rnn_class]
    cls.__setattr__("recurrent_extractor", rnn_class(input_size=input_size, **kwargs))
    return kwargs.get("hidden_size")


def set_mlp_feature_extractor(cls, name, observation_space, net_arch, activation_fn):
    # Check "mlp_layer" first to match old_VisFly behavior
    layer = net_arch.get("mlp_layer", []) or net_arch.get("layer", [])
    features_dim = layer[-1] if len(layer) != 0 else observation_space.shape[0]
    if hasattr(observation_space, "shape"):
        input_dim = observation_space.shape[0] if len(observation_space.shape) == 1 else observation_space.shape[1]
    else:
        input_dim = observation_space
    # input_dim = observation_space.shape[0] if len(observation_space.shape) == 1 else observation_space.shape[1]

    net = create_mlp(
        input_dim=input_dim,
        layer=layer,
        activation_fn=activation_fn,
        batch_norm=net_arch.get("bn", False),
        layer_norm=net_arch.get("ln", False)
    )
    setattr(cls, name + "_extractor", net)
    if not hasattr(cls, '_extract_names'):
        cls._extract_names = []
    cls._extract_names.append(name)

    # features_dim = _get_linear_output(net, observation_space.shape)
    return features_dim


def set_trans_cnn_feature_extractor(cls, name, input_dim, target_shape, net_arch, activation_fn):
    net = create_trans_cnn(
        activation_fn=activation_fn,
        **net_arch,
    )
    required_input_dim = calc_required_input_dim(net, target_shape)
    flatten_dim = th.prod(th.as_tensor(required_input_dim))
    modules = [nn.Linear(input_dim, flatten_dim), net]
    # Ensure _extract_names is initialized before appending
    if not hasattr(cls, '_extract_names'):
        cls._extract_names = []
    cls._extract_names.append(name)
    setattr(cls, name + "_decoder", nn.Sequential(*modules))


def set_cnn_feature_extractor(cls, name, observation_space, net_arch, activation_fn):
    backbone_alias: Dict = {
        "resnet18": models.resnet18,
        "resnet34": models.resnet34,
        "resnet50": models.resnet50,
        "resnet101": models.resnet101,
        "efficientnet_l": models.efficientnet_v2_l,
        "efficientnet_m": models.efficientnet_v2_m,
        "efficientnet_s": models.efficientnet_v2_s,
        "mobilenet_l": models.mobilenet_v3_large,
        "mobilenet_s": models.mobilenet_v3_small,
    }
    image_channels = observation_space.shape[0]
    backbone = net_arch.get("backbone", None)
    modules = []
    if backbone is not None:
<<<<<<< HEAD
        image_extractor = cls.backbone_alias[backbone](pretrained=True)
        # replace the first layer to match the input channels
        if "resnet" in backbone:
            image_extractor.conv1 = nn.Conv2d(image_channels, image_extractor.conv1.out_channels,
                                              kernel_size=image_extractor.conv1.kernel_size,
                                              stride=image_extractor.conv1.stride,
                                              padding=image_extractor.conv1.padding,
                                              bias=image_extractor.conv1.bias is not None)
            # Check "mlp_layer" first to match old_VisFly behavior
            layer = net_arch.get("mlp_layer", []) or net_arch.get("layer", [])
            if len(layer) > 0:
                image_extractor.fc = create_mlp(
                    input_dim=image_extractor.fc.in_features,
                    layer=layer,
                    activation_fn=activation_fn,
                    batch_norm=net_arch.get("bn", False),
                    layer_norm=net_arch.get("ln", False)
                )
        elif "efficientnet" in backbone:
            image_extractor.features[0][0] = nn.Conv2d(image_channels, image_extractor.features[0][0].out_channels,
                                                       kernel_size=image_extractor.features[0][0].kernel_size,
                                                       stride=image_extractor.features[0][0].stride,
                                                       padding=image_extractor.features[0][0].padding,
                                                       bias=image_extractor.features[0][0].bias is not None)

            # Check "mlp_layer" first to match old_VisFly behavior
            layer = net_arch.get("mlp_layer", []) or net_arch.get("layer", [])
            if len(layer) > 0:
                image_extractor.classifier[-1] = create_mlp(
                    input_dim=image_extractor.classifier[-1].in_features,
                    layer=layer,
                    activation_fn=activation_fn,
                    batch_norm=net_arch.get("bn", False),
                    layer_norm=net_arch.get("ln", False)
                )
        elif "mobilenet" in backbone:
            image_extractor.features[0][0] = nn.Conv2d(image_channels, image_extractor.features[0][0].out_channels,
                                                       kernel_size=image_extractor.features[0][0].kernel_size,
                                                       stride=image_extractor.features[0][0].stride,
                                                       padding=image_extractor.features[0][0].padding,
                                                       bias=image_extractor.features[0][0].bias is not None)
            # Check "mlp_layer" first to match old_VisFly behavior
            layer = net_arch.get("mlp_layer", []) or net_arch.get("layer", [])
            if len(layer) > 0:
                image_extractor.classifier[-1] = create_mlp(
                    input_dim=image_extractor.classifier[-1].in_features,
                    layer=layer,
                    activation_fn=activation_fn,
                    batch_norm=net_arch.get("bn", False),
                    layer_norm=net_arch.get("ln", False)
                )
        else:
            raise ValueError("Backbone not supported.")

=======
        pre_process_layer = nn.Conv2d(image_channels, 3,
                                              kernel_size=3,
                                              stride=1,
                                              padding=1,
                                              bias=True)
        modules.append(pre_process_layer)
        image_extractor = backbone_alias[backbone](pretrained=True)
>>>>>>> 9bfe0c55
    else:
        image_extractor = create_cnn(
            input_channels=image_channels,
            kernel_size=net_arch.get("kernel_size", [5, 3, 3]),
            channel=net_arch.get("channel", [6, 12, 18]),
            activation_fn=activation_fn,
            padding=net_arch.get("padding", [0, 0, 0]),
            stride=net_arch.get("stride", [1, 1, 1]),
            bn=net_arch.get("bn", False),
            ln=net_arch.get("ln", False),
            bias=net_arch.get("bias", True),
        )
<<<<<<< HEAD
        _image_features_dims = _get_conv_output(image_extractor, observation_space.shape)
        # Check "mlp_layer" first to match old_VisFly behavior
        layer = net_arch.get("mlp_layer", []) or net_arch.get("layer", [])
        if len(layer) > 0:
            image_extractor.add_module("mlp",
                                       create_mlp(
                                           input_dim=_image_features_dims,
                                           layer=layer,
                                           activation_fn=activation_fn,
                                           batch_norm=net_arch.get("bn", False),
                                           layer_norm=net_arch.get("ln", False)
                                       )
                                       )
            # After adding MLP, the output dimension changes to the last layer size
            _image_features_dims = layer[-1]
    setattr(cls, name + "_extractor", image_extractor)
    # Ensure _extract_names is initialized before appending
    if not hasattr(cls, '_extract_names'):
        cls._extract_names = []
=======
    modules.append(image_extractor)
    cache_net = nn.Sequential(*modules)
    conv_output = _get_conv_output(cache_net, observation_space.shape)
    aft_process_layer, _output_dim = create_mlp(
                                       input_dim=conv_output,
                                       layer=net_arch.get("layer",[]),
                                       activation_fn=activation_fn,
                                       bn=net_arch.get("bn", False),
                                       ln=net_arch.get("ln", False)
                                   )
    modules.append(aft_process_layer)

    net = nn.Sequential(*modules)
    setattr(cls, name + "_extractor", net)
>>>>>>> 9bfe0c55
    cls._extract_names.append(name)
    return _output_dim


class TargetExtractor(CustomBaseFeaturesExtractor):
    def __init__(
            self,
            observation_space: spaces.Dict,
            net_arch: Dict = {},
            activation_fn: Type[nn.Module] = nn.ReLU,
    ):
        assert "target" in observation_space.keys()
        super(TargetExtractor, self).__init__(observation_space=observation_space,
                                              net_arch=net_arch,
                                              activation_fn=activation_fn)

    def _build(self, observation_space, net_arch, activation_fn):
        feature_dim = set_mlp_feature_extractor(
            self,
            name="target",
            observation_space=observation_space["target"],
            net_arch=net_arch["target"],
            activation_fn=activation_fn
        )
        self._features_dim = feature_dim

    def extract(self, observations) -> th.Tensor:
        return self.target_extractor(observations['target'])


class StateExtractor(CustomBaseFeaturesExtractor):
    def __init__(
            self,
            observation_space: spaces.Dict,
            net_arch: Optional[Dict] = {},
            activation_fn: Type[nn.Module] = nn.ReLU,
    ):
        assert "state" in list(observation_space.keys())
        super(StateExtractor, self).__init__(observation_space=observation_space,
                                             net_arch=net_arch,
                                             activation_fn=activation_fn)

    def _build(self, observation_space, net_arch, activation_fn):
        feature_dim = set_mlp_feature_extractor(self, "state", observation_space["state"], net_arch["state"], activation_fn)
        self._features_dim = feature_dim

    def extract(self, observations) -> th.Tensor:
        return self.state_extractor(observations['state'])


class ImageExtractor(CustomBaseFeaturesExtractor):
    backbone_alias: Dict = {
        "resnet18": models.resnet18,
        "resnet34": models.resnet34,
        "resnet50": models.resnet50,
        "resnet101": models.resnet101,
        "efficientnet_l": models.efficientnet_v2_l,
        "efficientnet_m": models.efficientnet_v2_m,
        "efficientnet_s": models.efficientnet_v2_s,
        "mobilenet_l": models.mobilenet_v3_large,
        "mobilenet_s": models.mobilenet_v3_small,
    }

    def __init__(self,
                 observation_space: spaces.Dict,
                 net_arch: Dict = {},
                 activation_fn: Type[nn.Module] = nn.ReLU,
                 ):
        # assume at least one image observation
        assert th.as_tensor([(key in "semantic") or ("color" in key) or ("depth" in key) for key in observation_space.keys()]).any()
        super(ImageExtractor, self).__init__(observation_space=observation_space,
                                             net_arch=net_arch,
                                             activation_fn=activation_fn)

    def _build(self, observation_space, net_arch, activation_fn):
        # 处理image的卷积层
        _image_features_dims = []
        # Initialize _extract_names only if not already initialized
        if not hasattr(self, '_extract_names'):
            self._extract_names = []
        self._image_extract_names = []  # Separate list for image extractors only
        for key in observation_space.keys():
            if "semantic" in key or "color" in key or "depth" in key:
                _image_features_dims.append(
                    set_cnn_feature_extractor(self, key, observation_space[key], net_arch.get(key, {}), activation_fn)
                )
                self._image_extract_names.append(key)  # Track image extractors separately
        self._features_dim = sum(_image_features_dims)

    def extract(self, observations) -> th.Tensor:
        features = []
        for name in self._image_extract_names:
            x = getattr(self, name + "_extractor")(observations[name])
            features.append(x)
        combined_features = th.cat(features, dim=1)
        return combined_features


class StateTargetExtractor(CustomBaseFeaturesExtractor):
    def __init__(self,
                 observation_space: spaces.Dict,
                 net_arch: Dict = {},
                 activation_fn: Type[nn.Module] = nn.ReLU,
                 ):
        obs_keys = list(observation_space.keys())
        assert ("state" in obs_keys) and ("target" in obs_keys)
        super(StateTargetExtractor, self).__init__(observation_space=observation_space,
                                                   net_arch=net_arch,
                                                   activation_fn=activation_fn)

    def _build(self, observation_space, net_arch, activation_fn):
        state_features_dim = set_mlp_feature_extractor(self, "state", observation_space["state"], net_arch.get("state", {}), activation_fn)
        target_features_dim = set_mlp_feature_extractor(self, "target", observation_space["target"], net_arch.get("target", {}), activation_fn)

        self._features_dim = state_features_dim + target_features_dim

    def extract(self, observations):
        return th.cat([self.state_extractor(observations["state"]), self.target_extractor(observations["target"])], dim=1)


class StateImageExtractor(ImageExtractor):
    def __init__(self,
                 observation_space: spaces.Dict,
                 net_arch: Dict = {},
                 activation_fn: Type[nn.Module] = nn.ReLU,
                 ):
        obs_keys = list(observation_space.keys())
        assert "state" in obs_keys
        super(StateImageExtractor, self).__init__(observation_space=observation_space,
                                                  net_arch=net_arch,
                                                  activation_fn=activation_fn)

    def _build(self, observation_space, net_arch, activation_fn):
        super()._build(observation_space, net_arch, activation_fn)
        _state_features_dim = set_mlp_feature_extractor(self, "state", observation_space["state"], net_arch.get("state", {}), activation_fn)
        self._features_dim = _state_features_dim + self._features_dim

    def extract(self, observations) -> th.Tensor:
        state_features = self.state_extractor(observations['state'])
        features = [state_features]
        image_features = super().extract(observations)
        features.append(image_features)
        return th.cat(features, dim=1)


class StateTargetImageExtractor(ImageExtractor):
    def __init__(self,
                 observation_space: spaces.Dict,
                 net_arch: Dict = {},
                 activation_fn: Type[nn.Module] = nn.ReLU,
                 ):
        assert ("target" in list(observation_space.keys())) and ("state" in list(observation_space.keys()))
        super(StateTargetImageExtractor, self).__init__(observation_space=observation_space,
                                                        net_arch=net_arch,
                                                        activation_fn=activation_fn)

    def _build(self, observation_space, net_arch, activation_fn):
        super()._build(observation_space, net_arch, activation_fn)
        _state_features_dim = set_mlp_feature_extractor(self, "state", observation_space["state"], net_arch.get("state", {}), activation_fn)
        _target_features_dim = set_mlp_feature_extractor(self, "target", observation_space["target"], net_arch.get("target", {}), activation_fn)
        self._features_dim = _state_features_dim + _target_features_dim + self._features_dim

    def extract(self, observation):
        state_features = self.state_extractor(observation['state'])
        target_features = self.target_extractor(observation['target'])
        image_features = super().extract(observation)
        combined_features = th.cat([state_features, target_features, image_features], dim=1)
        return combined_features


class SwarmStateTargetImageExtractor(StateTargetImageExtractor):
    def __init__(self,
                 observation_space: spaces.Dict,
                 net_arch: Dict = {},
                 activation_fn: Type[nn.Module] = nn.ReLU,
                 ):
        obs_keys = list(observation_space.keys())
        assert "swarm" in obs_keys

        super(SwarmStateTargetImageExtractor, self).__init__(
            observation_space=observation_space,
            net_arch=net_arch,
            activation_fn=activation_fn
        )

    def _build(self, observation_space, net_arch, activation_fn):
        super()._build(
            observation_space=observation_space,
            net_arch=net_arch,
            activation_fn=activation_fn
        )
        _swarm_features_dim = set_mlp_feature_extractor(self, "swarm", observation_space["swarm"], net_arch.get("state", {}), activation_fn) * \
                              observation_space["swarm"].shape[0]
        self._features_dim = self._features_dim + _swarm_features_dim

    def extract(self, observation):
        swarm_features = []
        for i in range(observation["swarm"].shape[0]):
            swarm_features.append(self.swarm_extractor(observation["swarm"][i]))
        swarm_features = th.cat(swarm_features, dim=1)
        father_features = super().extract(observation)
        return th.cat([father_features, swarm_features], dim=1)


class StateGateExtractor(StateExtractor):
    def __init__(self, observation_space: spaces.Dict,
                 net_arch: Optional[Dict] = {},
                 activation_fn: Type[nn.Module] = nn.ReLU, ):
        super(StateGateExtractor, self).__init__(observation_space=observation_space, net_arch=net_arch, activation_fn=activation_fn)

    def _build(self, observation_space, net_arch, activation_fn):
        super()._build(observation_space, net_arch, activation_fn)
        gate_feature_dim = set_mlp_feature_extractor(self, "gate", observation_space["gate"], net_arch["gate"], activation_fn)
        self._features_dim = self._features_dim + gate_feature_dim

    def extract(self, observations) -> th.Tensor:
        state_features = self.state_extractor(observations['state'])
        gate_features = self.gate_extractor(observations['gate'])
        return th.cat([state_features, gate_features], dim=1)


class EmptyExtractor(CustomBaseFeaturesExtractor):
    def __init__(self, observation_space: spaces.Dict,
                 net_arch: Optional[Dict] = {},
                 activation_fn: Type[nn.Module] = nn.ReLU, ):
        super(EmptyExtractor, self).__init__(observation_space=observation_space, net_arch=net_arch, activation_fn=activation_fn)
        self._features_dim = observation_space.shape[0]

    def _build(self, observation_space, net_arch, activation_fn):
        pass

    def extract(self, observations) -> th.Tensor:
        return observations


class LatentCombineExtractor(nn.Module):
    def __init__(self, observation_space: spaces.Dict,
                 net_arch: Optional[Dict] = {},
                 activation_fn: Type[nn.Module] = nn.ReLU, ):
        super(LatentCombineExtractor, self).__init__()
        _features_dim = 0
        for key in observation_space.keys():
            _features_dim += observation_space[key].shape[0]
        self._features_dim = _features_dim

    def _build(self, observation_space, net_arch, activation_fn):
        pass

    def extract(self, observations) -> th.Tensor:
        if isinstance(observations, dict):
            return th.cat([observations["stoch"], observations["deter"]], dim=-1)
        else:
            raise NotImplementedError

    @property
    def features_dim(self):
        return self._features_dim

    def forward(self, x):
        return self.extract(x)

class FlexibleMLP(nn.Module):
    extractor_alias: Dict = {
        "MLP": create_mlp,
        "CNN": create_cnn
    }

    def __init__(
            self,
            sub_extractors: List[BaseFeaturesExtractor],
            observation_space: spaces.Dict,
            net_arch: Dict,
            activation_fn: Type[nn.Module] = nn.ReLU,
            device: th.device = th.device("cpu"),
    ):
        super(FlexibleMLP, self).__init__(
            observation_space=observation_space,
        )
        self.device = device
        self._build(
            net_arch=net_arch,
            activation_fn=activation_fn,
            observation_space=observation_space,
            sub_extractors=sub_extractors
        )

    def _build(self, observation_space, net_arch, activation_fn, sub_extractors):
        def _build_sub_extractor(extractor_class, extractor_kwargs):
            if isinstance(extractor_class, str):
                extractor_func = self.extractor_alias["extractor_class"]
            else:
                raise NotImplementedError
            return extractor_func(input_dim=observation_space["extractor_class"].shape, **extractor_kwargs)

        features_dims = []
        for i, (ex_class, ex_kwargs) in enumerate(sub_extractors):
            features_dim = _build_sub_extractor(ex_class, ex_kwargs)
            features_dims.append(features_dim)

        self._features_dim = sum(features_dims)

        self.net = create_mlp(
            input_dim=self._features_dim,
            layer=net_arch.get("layer", []),
            activation_fn=activation_fn,
            batch_norm=net_arch.get("bn", False),
            layer_norm=net_arch.get("ln", False)
        )

    def forward(self, x):
        return self.net(x)<|MERGE_RESOLUTION|>--- conflicted
+++ resolved
@@ -468,62 +468,6 @@
     backbone = net_arch.get("backbone", None)
     modules = []
     if backbone is not None:
-<<<<<<< HEAD
-        image_extractor = cls.backbone_alias[backbone](pretrained=True)
-        # replace the first layer to match the input channels
-        if "resnet" in backbone:
-            image_extractor.conv1 = nn.Conv2d(image_channels, image_extractor.conv1.out_channels,
-                                              kernel_size=image_extractor.conv1.kernel_size,
-                                              stride=image_extractor.conv1.stride,
-                                              padding=image_extractor.conv1.padding,
-                                              bias=image_extractor.conv1.bias is not None)
-            # Check "mlp_layer" first to match old_VisFly behavior
-            layer = net_arch.get("mlp_layer", []) or net_arch.get("layer", [])
-            if len(layer) > 0:
-                image_extractor.fc = create_mlp(
-                    input_dim=image_extractor.fc.in_features,
-                    layer=layer,
-                    activation_fn=activation_fn,
-                    batch_norm=net_arch.get("bn", False),
-                    layer_norm=net_arch.get("ln", False)
-                )
-        elif "efficientnet" in backbone:
-            image_extractor.features[0][0] = nn.Conv2d(image_channels, image_extractor.features[0][0].out_channels,
-                                                       kernel_size=image_extractor.features[0][0].kernel_size,
-                                                       stride=image_extractor.features[0][0].stride,
-                                                       padding=image_extractor.features[0][0].padding,
-                                                       bias=image_extractor.features[0][0].bias is not None)
-
-            # Check "mlp_layer" first to match old_VisFly behavior
-            layer = net_arch.get("mlp_layer", []) or net_arch.get("layer", [])
-            if len(layer) > 0:
-                image_extractor.classifier[-1] = create_mlp(
-                    input_dim=image_extractor.classifier[-1].in_features,
-                    layer=layer,
-                    activation_fn=activation_fn,
-                    batch_norm=net_arch.get("bn", False),
-                    layer_norm=net_arch.get("ln", False)
-                )
-        elif "mobilenet" in backbone:
-            image_extractor.features[0][0] = nn.Conv2d(image_channels, image_extractor.features[0][0].out_channels,
-                                                       kernel_size=image_extractor.features[0][0].kernel_size,
-                                                       stride=image_extractor.features[0][0].stride,
-                                                       padding=image_extractor.features[0][0].padding,
-                                                       bias=image_extractor.features[0][0].bias is not None)
-            # Check "mlp_layer" first to match old_VisFly behavior
-            layer = net_arch.get("mlp_layer", []) or net_arch.get("layer", [])
-            if len(layer) > 0:
-                image_extractor.classifier[-1] = create_mlp(
-                    input_dim=image_extractor.classifier[-1].in_features,
-                    layer=layer,
-                    activation_fn=activation_fn,
-                    batch_norm=net_arch.get("bn", False),
-                    layer_norm=net_arch.get("ln", False)
-                )
-        else:
-            raise ValueError("Backbone not supported.")
-
-=======
         pre_process_layer = nn.Conv2d(image_channels, 3,
                                               kernel_size=3,
                                               stride=1,
@@ -531,7 +475,6 @@
                                               bias=True)
         modules.append(pre_process_layer)
         image_extractor = backbone_alias[backbone](pretrained=True)
->>>>>>> 9bfe0c55
     else:
         image_extractor = create_cnn(
             input_channels=image_channels,
@@ -544,27 +487,6 @@
             ln=net_arch.get("ln", False),
             bias=net_arch.get("bias", True),
         )
-<<<<<<< HEAD
-        _image_features_dims = _get_conv_output(image_extractor, observation_space.shape)
-        # Check "mlp_layer" first to match old_VisFly behavior
-        layer = net_arch.get("mlp_layer", []) or net_arch.get("layer", [])
-        if len(layer) > 0:
-            image_extractor.add_module("mlp",
-                                       create_mlp(
-                                           input_dim=_image_features_dims,
-                                           layer=layer,
-                                           activation_fn=activation_fn,
-                                           batch_norm=net_arch.get("bn", False),
-                                           layer_norm=net_arch.get("ln", False)
-                                       )
-                                       )
-            # After adding MLP, the output dimension changes to the last layer size
-            _image_features_dims = layer[-1]
-    setattr(cls, name + "_extractor", image_extractor)
-    # Ensure _extract_names is initialized before appending
-    if not hasattr(cls, '_extract_names'):
-        cls._extract_names = []
-=======
     modules.append(image_extractor)
     cache_net = nn.Sequential(*modules)
     conv_output = _get_conv_output(cache_net, observation_space.shape)
@@ -579,7 +501,6 @@
 
     net = nn.Sequential(*modules)
     setattr(cls, name + "_extractor", net)
->>>>>>> 9bfe0c55
     cls._extract_names.append(name)
     return _output_dim
 
