#!/usr/bin/env python3

import sys
import os
import torch as th
import numpy as np
import cv2

# Add the correct path to import VisFly modules
sys.path.append(os.path.join(os.path.dirname(__file__), "..", ".."))

from VisFly.envs.NavigationEnv import NavigationEnv2
from habitat_sim.sensor import SensorType

def test_view_functionality():
    """Test view and rendering functionality"""
    print("=== Testing View and Rendering Functionality ===")
    
    # Configuration
    scene_path = "../datasets/spy_datasets/configs/garage_simple_l_medium"
    sensor_kwargs = [{
        "sensor_type": SensorType.DEPTH,
        "uuid": "depth",
        "resolution": [64, 64],
    }]
    
    random_kwargs = {
        "state_generator": {
            "class": "Uniform",
            "kwargs": [
                {"position": {"mean": [1., 0., 1.5], "half": [2.0, 2.0, 1.0]}},
            ]
        }
<<<<<<< HEAD
=======
}
scene_path = "VisFly/datasets/visfly-beta/configs/garage_empty"
sensor_kwargs = [{
            "sensor_type": SensorType.COLOR,
            "uuid": "depth",
            "resolution": [128, 128],
            "position": [0,0.2,0.],
        }]
scene_kwargs = {
    "path": scene_path,
    "render_settings": {
        "mode": "fix",
        "view": "custom",
        "resolution": [1080, 1920],
        # "position": th.tensor([[6., 6.8, 5.5], [6,4.8,4.5]]),
        "position": th.tensor([[7., 6.8, 5.5], [7, 4.8, 4.5]]),
        "line_width": 6.,

        # "point": th.tensor([[9., 0, 1], [1, 0, 1]]),
        "trajectory": True,
>>>>>>> 9bfe0c55
    }
    
    # Test different view configurations
    view_configs = {
        "custom": {
            "mode": "fix",
            "view": "custom",
            "resolution": [1080, 1920],
            "position": th.tensor([[7., 6.8, 5.5], [7, 4.8, 4.5]]),
            "line_width": 6.,
            "trajectory": True,
        },
        "top": {
            "mode": "fix",
            "view": "top",
            "resolution": [720, 1280],
            "line_width": 4.,
            "trajectory": True,
        },
        "side": {
            "mode": "fix",
            "view": "side",
            "resolution": [720, 1280],
            "line_width": 4.,
            "trajectory": True,
        }
    }
    
    try:
        # Test each view configuration
        for view_name, view_config in view_configs.items():
            print(f"\n--- Testing {view_name} view ---")
            
            scene_kwargs = {
                "path": scene_path,
                "render_settings": view_config
            }
            
            # Create environment
            env = NavigationEnv2(
                visual=True,
                num_scene=1,
                num_agent_per_scene=2,
                random_kwargs=random_kwargs,
                scene_kwargs=scene_kwargs,
                sensor_kwargs=sensor_kwargs,
                dynamics_kwargs={}
            )
            
            print(f"✓ Environment with {view_name} view created successfully")
            
            # Test reset
            obs = env.reset()
            print(f"✓ Reset successful with {view_name} view")
            
            # Test rendering
            print(f"Testing rendering with {view_name} view...")
            for i in range(5):
                action = th.rand((2, 4))
                obs, reward, done, info = env.step(action)
                
                try:
                    # Test different render options
                    img_basic = env.render()
                    img_with_axes = env.render(is_draw_axes=True)
                    img_with_trajectory = env.render()  # trajectory is controlled by render_settings
                    
                    print(f"  Step {i+1}: Rendered successfully")
                    print(f"    Basic render shape: {img_basic[0].shape if img_basic else 'None'}")
                    print(f"    With axes shape: {img_with_axes[0].shape if img_with_axes else 'None'}")
                    print(f"    With trajectory shape: {img_with_trajectory[0].shape if img_with_trajectory else 'None'}")
                    
                    # Save sample images
                    if img_basic and len(img_basic) > 0:
                        cv2.imwrite(f"output/view_{view_name}_step{i}.png", img_basic[0])
                    
                except Exception as render_error:
                    print(f"    ⚠ Render error at step {i+1}: {render_error}")
            
            print(f"✓ {view_name} view test completed")
            
            # Clean up
            del env
        
        # Test follow mode
        print(f"\n--- Testing follow mode ---")
        follow_config = {
            "mode": "follow",
            "view": "near",
            "resolution": [720, 1280],
            "line_width": 4.,
            "trajectory": True,
        }
        
        scene_kwargs = {
            "path": scene_path,
            "render_settings": follow_config
        }
        
        env = NavigationEnv2(
            visual=True,
            num_scene=1,
            num_agent_per_scene=1,
            random_kwargs=random_kwargs,
            scene_kwargs=scene_kwargs,
            sensor_kwargs=sensor_kwargs,
            dynamics_kwargs={}
        )
        
        print("✓ Environment with follow mode created successfully")
        
        # Test follow mode rendering
        obs = env.reset()
        print("✓ Reset successful with follow mode")
        
        for i in range(5):
            action = th.rand((1, 4))
            obs, reward, done, info = env.step(action)
            
            try:
                img = env.render()
                print(f"  Follow step {i+1}: Position = {env.position[0]}, Render shape = {img[0].shape if img else 'None'}")
                
                if img and len(img) > 0:
                    cv2.imwrite(f"output/view_follow_step{i}.png", img[0])
                    
            except Exception as render_error:
                print(f"    ⚠ Follow render error at step {i+1}: {render_error}")
        
        print("✓ Follow mode test completed")
        
        print("\n✓ All view and rendering tests passed!")
        
    except Exception as e:
        print(f"✗ Error during testing: {e}")
        import traceback
        traceback.print_exc()

if __name__ == "__main__":
    test_view_functionality() <|MERGE_RESOLUTION|>--- conflicted
+++ resolved
@@ -31,8 +31,6 @@
                 {"position": {"mean": [1., 0., 1.5], "half": [2.0, 2.0, 1.0]}},
             ]
         }
-<<<<<<< HEAD
-=======
 }
 scene_path = "VisFly/datasets/visfly-beta/configs/garage_empty"
 sensor_kwargs = [{
@@ -53,144 +51,36 @@
 
         # "point": th.tensor([[9., 0, 1], [1, 0, 1]]),
         "trajectory": True,
->>>>>>> 9bfe0c55
     }
-    
-    # Test different view configurations
-    view_configs = {
-        "custom": {
-            "mode": "fix",
-            "view": "custom",
-            "resolution": [1080, 1920],
-            "position": th.tensor([[7., 6.8, 5.5], [7, 4.8, 4.5]]),
-            "line_width": 6.,
-            "trajectory": True,
-        },
-        "top": {
-            "mode": "fix",
-            "view": "top",
-            "resolution": [720, 1280],
-            "line_width": 4.,
-            "trajectory": True,
-        },
-        "side": {
-            "mode": "fix",
-            "view": "side",
-            "resolution": [720, 1280],
-            "line_width": 4.,
-            "trajectory": True,
-        }
-    }
-    
-    try:
-        # Test each view configuration
-        for view_name, view_config in view_configs.items():
-            print(f"\n--- Testing {view_name} view ---")
-            
-            scene_kwargs = {
-                "path": scene_path,
-                "render_settings": view_config
-            }
-            
-            # Create environment
-            env = NavigationEnv2(
-                visual=True,
-                num_scene=1,
-                num_agent_per_scene=2,
-                random_kwargs=random_kwargs,
-                scene_kwargs=scene_kwargs,
-                sensor_kwargs=sensor_kwargs,
-                dynamics_kwargs={}
-            )
-            
-            print(f"✓ Environment with {view_name} view created successfully")
-            
-            # Test reset
-            obs = env.reset()
-            print(f"✓ Reset successful with {view_name} view")
-            
-            # Test rendering
-            print(f"Testing rendering with {view_name} view...")
-            for i in range(5):
-                action = th.rand((2, 4))
-                obs, reward, done, info = env.step(action)
-                
-                try:
-                    # Test different render options
-                    img_basic = env.render()
-                    img_with_axes = env.render(is_draw_axes=True)
-                    img_with_trajectory = env.render()  # trajectory is controlled by render_settings
-                    
-                    print(f"  Step {i+1}: Rendered successfully")
-                    print(f"    Basic render shape: {img_basic[0].shape if img_basic else 'None'}")
-                    print(f"    With axes shape: {img_with_axes[0].shape if img_with_axes else 'None'}")
-                    print(f"    With trajectory shape: {img_with_trajectory[0].shape if img_with_trajectory else 'None'}")
-                    
-                    # Save sample images
-                    if img_basic and len(img_basic) > 0:
-                        cv2.imwrite(f"output/view_{view_name}_step{i}.png", img_basic[0])
-                    
-                except Exception as render_error:
-                    print(f"    ⚠ Render error at step {i+1}: {render_error}")
-            
-            print(f"✓ {view_name} view test completed")
-            
-            # Clean up
-            del env
-        
-        # Test follow mode
-        print(f"\n--- Testing follow mode ---")
-        follow_config = {
-            "mode": "follow",
-            "view": "near",
-            "resolution": [720, 1280],
-            "line_width": 4.,
-            "trajectory": True,
-        }
-        
-        scene_kwargs = {
-            "path": scene_path,
-            "render_settings": follow_config
-        }
-        
-        env = NavigationEnv2(
-            visual=True,
-            num_scene=1,
-            num_agent_per_scene=1,
-            random_kwargs=random_kwargs,
-            scene_kwargs=scene_kwargs,
-            sensor_kwargs=sensor_kwargs,
-            dynamics_kwargs={}
-        )
-        
-        print("✓ Environment with follow mode created successfully")
-        
-        # Test follow mode rendering
-        obs = env.reset()
-        print("✓ Reset successful with follow mode")
-        
-        for i in range(5):
-            action = th.rand((1, 4))
-            obs, reward, done, info = env.step(action)
-            
-            try:
-                img = env.render()
-                print(f"  Follow step {i+1}: Position = {env.position[0]}, Render shape = {img[0].shape if img else 'None'}")
-                
-                if img and len(img) > 0:
-                    cv2.imwrite(f"output/view_follow_step{i}.png", img[0])
-                    
-            except Exception as render_error:
-                print(f"    ⚠ Follow render error at step {i+1}: {render_error}")
-        
-        print("✓ Follow mode test completed")
-        
-        print("\n✓ All view and rendering tests passed!")
-        
-    except Exception as e:
-        print(f"✗ Error during testing: {e}")
-        import traceback
-        traceback.print_exc()
+}
+num_agent = 4
+env = NavigationEnv2(
+    visual=True,
+    num_scene=1,
+    num_agent_per_scene=num_agent,
+    random_kwargs=random_kwargs,
+    scene_kwargs=scene_kwargs,
+    sensor_kwargs=sensor_kwargs,
+    dynamics_kwargs={}
+)
 
-if __name__ == "__main__":
-    test_view_functionality() +env.reset()
+
+t= 0
+while True:
+    a = th.rand((num_agent, 4))
+    env.step(a)
+    # circile position
+    position = th.tensor([[3., 0, 1]]) + th.tensor([[np.cos(t/10), np.sin(t/10), 0]]) * 2
+    rotation = Quaternion.from_euler(th.tensor(t/10.), th.tensor(t/10.), th.tensor(t/10)).toTensor().unsqueeze(0)
+    # env.envs.sceneManager.set_pose(position=position, rotation=rotation)
+    # env.envs.update_observation()
+    img = env.render(is_draw_axes=True)
+    obs = env.sensor_obs["depth"]
+    cv.imshow("img", img[0])
+    # cv.imshow("obs", np.transpose(obs[0], (1, 2, 0)))
+    cv.imshow("obs", obs[0][0])
+    cv.waitKey(100)
+    t += 1
+
+
