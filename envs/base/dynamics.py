--- conflicted
+++ resolved
@@ -83,14 +83,9 @@
         
         self._drag_random = drag_random
 
-<<<<<<< HEAD
 
     def _init(self, cfg = "example"):
         self.load(os.path.join(os.path.dirname(__file__), "..", "..", "configs", f"{cfg}.json"))
-=======
-    def _init(self, cfg):
-        self.load(os.path.dirname(__file__) + f"/../../configs/drone/{cfg}.json")
->>>>>>> 430da5c3
         t_BM_ = (
                 self._arm_length
                 * th.tensor(0.5).sqrt()
@@ -209,13 +204,8 @@
                 self._pre_action[i][:, indices] = self._pre_action[i][:, indices] * 0
             
             if self._drag_random:
-<<<<<<< HEAD
-                self._linear_drag_coeffs[:, indices] = self._linear_drag_coeffs_mean[:, indices] * ((th.rand_like(self._linear_drag_coeffs_mean[:, indices])-0.5)*2*self._drag_random).clamp(0.5, 1.5)
-                self._quad_drag_coeffs[:, indices] = self._quad_drag_coeffs_mean[:, indices] * ((th.rand_like(self._quad_drag_coeffs_mean[:, indices])-0.5)*2*self._drag_random).clamp(0.5, 1.5)
-=======
                 self._linear_drag_coeffs[:, indices] = self._linear_drag_coeffs_mean * (((th.rand_like(self._linear_drag_coeffs_mean[:,indices])-0.5)*2*self._drag_random).clamp(-0.5, .5) + 1)
                 self._quad_drag_coeffs[:, indices] = self._quad_drag_coeffs_mean * (((th.rand_like(self._quad_drag_coeffs_mean[:,indices])-0.5)*2*self._drag_random).clamp(-0.5, .5) + 1)
->>>>>>> 430da5c3
 
         return self.state
 
