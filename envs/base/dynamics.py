--- conflicted
+++ resolved
@@ -84,16 +84,8 @@
         self._drag_random = drag_random
 
     def _init(self, cfg):
-<<<<<<< HEAD
-        self.load(os.path.join(os.path.dirname(__file__), "..", "..", "configs", "drone", f"{cfg}.json"))
-        t_BM_ = (
-                self._arm_length
-                * th.tensor(0.5).sqrt()
-                * th.tensor([
-=======
         self.load(os.path.dirname(__file__) + f"/../../configs/drone/{cfg}.json")
         motor_direction = th.tensor([
->>>>>>> 9bfe0c55
             [1, -1, -1, 1, ],
             [-1, -1, 1, 1],
             [0, 0, 0, 0.],
@@ -207,11 +199,8 @@
             self._thrusts = th.ones((4, self.num), device=self.device) * self._init_thrust if thrusts is None else thrusts.T
             self._motor_omega = th.ones((4, self.num), device=self.device) * self._init_motor_omega if motor_omega is None else motor_omega.T
             self._t = th.zeros((self.num,), device=self.device) if t is None else t
-<<<<<<< HEAD
-=======
             self._t = th.zeros((self.num,), device=self.device) + th.rand((self.num), device=self.device)*3.14*2 if t is None else t
             # self._ctrl_i = th.zeros((3, self.num), device=self.device)
->>>>>>> 9bfe0c55
             self._angular_acc = th.zeros((3, self.num), device=self.device)
             self._acc = th.zeros((3, self.num), device=self.device)
             self._pre_action = [th.zeros(4, self.num) for _ in range(self._comm_delay_steps)]
@@ -229,11 +218,8 @@
             self._motor_omega[:, indices] = th.ones((4, len(indices)), device=self.device) * self._init_motor_omega if motor_omega is None else motor_omega.T
             self._thrusts[:, indices] = th.ones((4, len(indices)), device=self.device) * self._init_thrust if thrusts is None else thrusts.T
             self._t[indices] = th.zeros((len(indices),), device=self.device) if t is None else t
-<<<<<<< HEAD
-=======
             self._t[indices] = th.zeros((len(indices),), device=self.device) + th.rand((len(indices),)) * 3.14*2 if t is None else t
             # self._ctrl_i[:, indices] = th.zeros((3, len(indices)), device=self.device)
->>>>>>> 9bfe0c55
             self._angular_acc[:, indices] = th.zeros((3, len(indices)), device=self.device)
             self._acc[:, indices] = th.zeros((3, len(indices)), device=self.device)
             for i in range(self._comm_delay_steps):
