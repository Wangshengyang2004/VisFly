--- conflicted
+++ resolved
@@ -311,12 +311,8 @@
                         if "depth" in sensor_uuid:
                             self._sensor_obs[sensor_uuid][index, :, :, :] = \
                                 np.expand_dims(each_agent_obs[sensor_uuid], 0)
-<<<<<<< HEAD
-                            # Removed problematic background replacement that was causing NaN values
-=======
                             # set background (value==0) to 20
                             self._sensor_obs[sensor_uuid][index, :, :, :][self._sensor_obs[sensor_uuid][index, :, :, :] == 0] = 20
->>>>>>> 9bfe0c55
                         elif "color" in sensor_uuid:
                             self._sensor_obs[sensor_uuid][index, :, :, :] = \
                                 np.transpose(each_agent_obs[sensor_uuid][..., :3], (2, 0, 1))
