--- conflicted
+++ resolved
@@ -286,14 +286,9 @@
 
         if isinstance(self.get_reward(), dict):
             self._indiv_reward: dict = self.get_reward()
-<<<<<<< HEAD
-            self._indiv_rewards = {key: th.zeros((self.num_agent,), device=self.device) for key in self._indiv_reward.keys()}
-            self._indiv_reward = {key: th.zeros((self.num_agent,), device=self.device) for key in self._indiv_reward.keys()}
-=======
             self._indiv_rewards: dict = self._indiv_reward
             self._indiv_rewards = {key: th.zeros((self.num_agent,)) for key in self._indiv_rewards.keys()}
             self._indiv_reward = {key: th.zeros((self.num_agent,)) for key in self._indiv_rewards.keys()}
->>>>>>> df95fc50
         elif isinstance(self.get_reward(), th.Tensor):
             self._indiv_rewards = None
             self._indiv_reward = None
