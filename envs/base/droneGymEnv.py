--- conflicted
+++ resolved
@@ -174,7 +174,6 @@
         self._failure = self.get_failure()
 
         # update _rewards
-<<<<<<< HEAD
         reward_result = self.get_reward()
         if isinstance(reward_result, dict):
             self._reward = reward_result["reward"]
@@ -193,16 +192,8 @@
             if self._indiv_rewards is not None:
                 for key in indiv_reward.keys():
                     self._indiv_rewards[key] += indiv_reward[key]
-=======
-        if self._indiv_reward is None:
-            self._reward = self.get_reward()
->>>>>>> 9175c8ba
-        else:
-            self._indiv_reward = self.get_reward()
-            assert isinstance(self._indiv_reward, dict) and "reward" in self._indiv_reward.keys()
-            self._reward = self._indiv_reward["reward"]
-            for key in self._indiv_reward.keys():
-                self._indiv_rewards[key] += self._indiv_reward[key]
+        else:
+            self._reward = reward_result
         self._rewards += self._reward
 
         # update collision, timeout _done
@@ -312,31 +303,13 @@
 
         self.envs.reset()
 
-<<<<<<< HEAD
-        reward_result = self.get_reward()
-        if isinstance(reward_result, tuple):
-            self._indiv_rewards: dict = reward_result[1]
-            # Initialize individual rewards on simulation device
-            sim_device = self.envs.device if hasattr(self.envs, 'device') else self.device
-            self._indiv_rewards = {key: th.zeros((self.num_agent,), device=sim_device) for key in self._indiv_rewards.keys()}
-        elif isinstance(reward_result, dict):
-            # Initialize individual rewards on simulation device
-            self._indiv_rewards = {}
-            sim_device = self.envs.device if hasattr(self.envs, 'device') else self.device
-            for key in reward_result.keys():
-                if key != "reward":
-                    self._indiv_rewards[key] = th.zeros((self.num_agent,), device=sim_device)
-        else:
-=======
         if isinstance(self.get_reward(), dict):
             self._indiv_reward: dict = self.get_reward()
             self._indiv_rewards = {key: th.zeros((self.num_agent,)) for key in self._indiv_rewards.keys()}
             self._indiv_reward = {key: th.zeros((self.num_agent,)) for key in self._indiv_rewards.keys()}
         elif isinstance(self.get_reward(), th.Tensor):
->>>>>>> 9175c8ba
             self._indiv_rewards = None
             self._indiv_reward = None
-
         else:
             raise ValueError("get_reward should return a dict or a tensor, but got {}".format(type(self.get_reward())))
 
@@ -371,27 +344,7 @@
 
     @th.no_grad()
     def _reset_attr(self, indices=None):
-        """
-        Resets the internal state of the environments.
-        :param indices: indices of envs to reset. If None, resets all envs.
-        """
-        # All internal state tensors should be on the simulation device (CPU)
-        sim_device = self.envs.device if hasattr(self.envs, 'device') else self.device
-
         if indices is None:
-<<<<<<< HEAD
-            self._step_count = th.zeros((self.num_agent,), dtype=th.int32, device=sim_device)
-            self._reward = th.zeros((self.num_agent,), device=sim_device)
-            self._rewards = th.zeros((self.num_agent,), device=sim_device)
-            self._action = th.zeros((self.num_agent, 4), device=sim_device)
-            self._observations = TensorDict({})
-
-            self._success = th.zeros(self.num_agent, dtype=th.bool, device=sim_device)
-            self._failure = th.zeros(self.num_agent, dtype=th.bool, device=sim_device)
-            self._episode_done = th.zeros(self.num_agent, dtype=th.bool, device=sim_device)
-            self._done = th.zeros(self.num_agent, dtype=th.bool, device=sim_device)
-            self._info = [{"TimeLimit.truncated": False} for _ in range(self.num_agent)]
-=======
             self._reward = th.zeros((self.num_agent,), device=self.device)
             self._rewards = th.zeros((self.num_agent,), device=self.device)
             self._done = th.zeros(self.num_agent, dtype=bool, device=self.device)
@@ -418,28 +371,12 @@
                 for key in self._indiv_rewards.keys():
                     self._indiv_rewards[key] = th.zeros((self.num_agent,), device=self.device)
                     self._indiv_reward[key] = th.zeros((self.num_agent,), device=self.device)
-
->>>>>>> 9175c8ba
-        else:
-            # These are in-place modifications, device is already correct.
+        else:
+            self._reward[indices] = 0
+            self._rewards[indices] = 0
+            self._done[indices] = False
+            self._episode_done[indices] = False
             self._step_count[indices] = 0
-<<<<<<< HEAD
-            self._reward[indices] = 0.
-            self._rewards[indices] = 0.
-            self._action[indices] = 0.
-            self._success[indices] = False
-            self._failure[indices] = False
-            self._episode_done[indices] = False
-            self._done[indices] = False
-            for i in indices:
-                self._info[i] = {"TimeLimit.truncated": False}
-
-        if self._indiv_rewards is not None:
-            for key in self._indiv_rewards.keys():
-                if indices is None:
-                    # This was already fixed, but ensure it uses sim_device
-                    self._indiv_rewards[key] = th.zeros((self.num_agent,), device=sim_device)
-=======
             if self.deter is not None:
                 if hasattr(self, "world"):
                     latent = self.world.sequence_model.initial(len(indices))
@@ -456,19 +393,13 @@
                                                                  deter=next_deter,
                                                                  deterministic=False)
                     self.deter[indices], self.stoch[indices] = next_deter.to(self.device), next_stoch_post.to(self.device)
->>>>>>> 9175c8ba
                 else:
+                    self.deter[indices] = 0
+                    self.stoch[indices] = 0
+            if self._indiv_rewards is not None:
+                for key in self._indiv_rewards.keys():
                     self._indiv_rewards[key][indices] = 0
                     self._indiv_reward[key][indices] = 0
-
-    # def stack(self):
-    #     self._stack_cache = (self._step_count.clone().detach(),
-    #                          self._reward.clone().detach(),
-    #                          self._rewards.clone().detach(),
-    #                          self._done.clone().detach(),
-    #                          deepcopy(self._info),
-    #                          )
-    #     self.envs.stack()
 
     def recover(self):
         self._step_count, self._reward, self._rewards, self._done, self._info = \
