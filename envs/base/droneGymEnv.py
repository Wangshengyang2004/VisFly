import warnings
from copy import deepcopy

from stable_baselines3.common.vec_env import VecEnv
from .droneEnv import DroneEnvsBase
from typing import Union, Tuple, List, Dict, Optional
from gymnasium import spaces
import numpy as np
from abc import ABC, abstractmethod
import torch as th
from habitat_sim import SensorType
from ...utils.type import ACTION_TYPE, TensorDict


class DroneGymEnvsBase(VecEnv):
    def __init__(
            self,
            num_agent_per_scene: int = 1,
            num_scene: int = 1,
            seed: int = 42,
            visual: bool = False,
            max_episode_steps: int = 1000,
            device: Optional[th.device] = th.device("cpu"),
            dynamics_kwargs={},
            random_kwargs={},
            requires_grad: bool = False,
            scene_kwargs: Optional[Dict] = {},
            sensor_kwargs: Optional[List] = [],
            tensor_output: bool = True,
            is_train: bool = False,
    ):

        super(VecEnv, self).__init__()

        # raise Warning if device is cuda while num_envs is less than 1e3
        device = th.device(device)
        if num_agent_per_scene * num_scene < 1e3 and (device.type == 'cuda'):
            _env_device = th.device("cpu")
            warnings.warn("The number of envs is less than 1e3, cpu is faster than gpu. To make training faster, we have set device to cpu.")
        else:
            _env_device = device

        # sensor_kwargs = [{
        #     "sensor_type": SensorType.DEPTH,
        #     "uuid": "depth",
        #     "resolution": [64, 64],
        # }] if sensor_kwargs is None else sensor_kwargs
        # random_kwargs = {
        #     "state_generator":
        #         {
        #             "class": "Uniform",
        #             "kwargs": [
        #                 {"position": {"mean": [1., 0., 1.5], "half": [0.0, 2., 1.]}},
        #             ]
        #         }
        # } if random_kwargs is None else random_kwargs
        # dynamics_kwargs = {
        #     "dt": 0.02,
        #     "ctrl_dt": 0.02,
        #     "action_type": "bodyrate",
        #     "ctrl_delay": True,
        # } if dynamics_kwargs is None else dynamics_kwargs
        # scene_kwargs = {
        #     "path": "VisFly/datasets/spy_datasets/configs/garage_empty"
        # } if scene_kwargs is None else scene_kwargs

        self.envs = DroneEnvsBase(
            num_agent_per_scene=num_agent_per_scene,
            num_scene=num_scene,
            seed=seed,
            visual=visual,
            device=_env_device,  # because at least under 1e3 (common useful range) envs, cpu is faster than gpu
            dynamics_kwargs=dynamics_kwargs,
            random_kwargs=random_kwargs,
            scene_kwargs=scene_kwargs,
            sensor_kwargs=sensor_kwargs,

        )

        self.device = device

        self.num_agent = num_agent_per_scene * num_scene
        self.num_scene = num_scene
        self.num_agent_per_scene = num_agent_per_scene
        self.num_envs = self.num_agent

        self.requires_grad = requires_grad
        self.max_sense_radius = 10

        self.tensor_output = tensor_output
        self.is_train = is_train

        # key interference of gym env
        state_size = 3 + 3+ 3 +(3 if self.envs.dynamics.angular_output_type == "euler" else (4 if self.envs.dynamics.angular_output_type == "quaternion" else 6))

        if not visual:
            self.observation_space = spaces.Dict(
                {
                    "state": spaces.Box(low=-np.inf, high=np.inf, shape=(state_size,), dtype=np.float32)
                }
            )
        else:
            self.observation_space = spaces.Dict(
                {
                    "state": spaces.Box(low=-np.inf, high=np.inf, shape=(state_size,), dtype=np.float32)
                }
            )
            for sensor_setting in self.envs.sceneManager.sensor_settings:
                if sensor_setting["sensor_type"] == SensorType.DEPTH:
                    max_depth = np.inf
                    self.observation_space.spaces[sensor_setting["uuid"]] = spaces.Box(
                        low=0, high=max_depth, shape=[1] + sensor_setting["resolution"], dtype=np.float32
                    )
                elif sensor_setting["sensor_type"] == SensorType.COLOR:
                    self.observation_space.spaces[sensor_setting["uuid"]] = spaces.Box(
                        low=0, high=255, shape=[3] + sensor_setting["resolution"], dtype=np.uint8
                    )
                elif sensor_setting["sensor_type"] == SensorType.SEMANTIC:
                    # assert the count of semantic category is less than 256
                    self.observation_space.spaces[sensor_setting["uuid"]] = spaces.Box(
                        low=0, high=255, shape=[1] + sensor_setting["resolution"], dtype=np.uint8
                    )
        # if latent_dim is not None:
        #     # self.observation_space["latent"] = spaces.Box(low=-np.inf, high=np.inf, shape=(latent_dim,), dtype=np.float32)
        #     self.latent = th.zeros((self.num_envs, latent_dim), device=self.device)
        self.deter = None
        self.stoch = None

        if self.envs.dynamics.action_type == ACTION_TYPE.BODYRATE:
            self.action_space = spaces.Box(low=-1, high=1, shape=(4,), dtype=np.float32)
        elif self.envs.dynamics.action_type == ACTION_TYPE.THRUST:
            self.action_space = spaces.Box(low=-1, high=1, shape=(4,), dtype=np.float32)
        elif self.envs.dynamics.action_type == ACTION_TYPE.VELOCITY:
            self.action_space = spaces.Box(low=-1, high=1, shape=(4,), dtype=np.float32)
        else:
            raise ValueError("action_type should be one of ['bodyrate', 'thrust', 'velocity']")

        self._step_count = th.zeros((self.num_agent,), dtype=th.int32)
        self._reward = th.zeros((self.num_agent,))
        self._rewards = th.zeros((self.num_agent,))
        self._action = th.zeros((self.num_agent, 4))
        self._observations = TensorDict({})

        self._success = th.zeros(self.num_agent, dtype=bool)
        self._failure = th.zeros(self.num_agent, dtype=bool)
        self._episode_done = th.zeros(self.num_agent, dtype=bool)
        self._done = th.zeros(self.num_agent, dtype=bool)
        self._info = [{"TimeLimit.truncated": False} for _ in range(self.num_agent)]

        # For convenience of intuitive visualization of reward components
        self._indiv_rewards = None
        self._indiv_reward = None
        self.max_episode_steps = max_episode_steps

        # necessary for gym compatibility
        self.render_mode = ["None" for _ in range(self.num_agent)]

        self._is_initial = False

    def step(self, _action, is_test=False, latent_func=None):
        assert self._is_initial, "You should call reset() before step()"
        self._action = _action if isinstance(_action, th.Tensor) else th.as_tensor(_action)
        assert self._action.max() <= 1 and self._action.min() >= -1
        # update state and observation and _done
        self.envs.step(self._action)
        self.get_full_observation()
        if latent_func is not None:
            self.update_latent(latent_func=latent_func)

        self._step_count += 1

        # update success _done
        self._success = self.get_success()
        self._failure = self.get_failure()

        # update _rewards
        if self._indiv_reward is None:
            self._reward = self.get_reward()
        else:
            self._indiv_reward = self.get_reward()
            assert isinstance(self._indiv_reward, dict) and "reward" in self._indiv_reward.keys()
            self._reward = self._indiv_reward["reward"]
            for key in self._indiv_reward.keys():
<<<<<<< HEAD
                # Ensure device compatibility by moving reward tensor to same device as accumulated rewards
                reward_tensor = self._indiv_reward[key]
                if hasattr(reward_tensor, 'to'):
                    reward_tensor = reward_tensor.to(self._indiv_rewards[key].device)
                self._indiv_rewards[key] += reward_tensor
        
        # Ensure _reward is on the same device as _rewards before addition
        if hasattr(self._reward, 'to'):
            self._reward = self._reward.to(self._rewards.device)
=======
                self._indiv_rewards[key] += self._indiv_reward[key]
>>>>>>> 430da5c3
        self._rewards += self._reward

        # update collision, timeout _done
        # Ensure all boolean tensors are on the same device before logical operations
        success = self._success.to(self._episode_done.device) if hasattr(self._success, 'to') else self._success
        failure = self._failure.to(self._episode_done.device) if hasattr(self._failure, 'to') else self._failure
        collision = self.is_collision.to(self._episode_done.device) if hasattr(self.is_collision, 'to') else self.is_collision
        
        self._episode_done = self._episode_done | success | failure | collision
        # self._episode_done = self._episode_done | self._success | self._failure

        self._done = self._episode_done | (self._step_count >= self.max_episode_steps)

        # update and record _info: episode, timeout
        # full_state = self.full_state
        for indice in range(self.num_agent):
            # self._info[indice]["state"]= full_state[indice].cpu().clone().detach().numpy()
            # i don't know why, but whatever this returned info data address should be strictly independent with torch.
            self._info[indice]["episode_done"] = self._episode_done[indice].clone().detach()
            if self._done[indice]:
                self._info[indice] = self.collect_info(indice, self._observations)

        # return and auto-reset
        _done, _reward, _info = self._done.clone(), self._reward.clone(), self._info.copy()
        # _episode_done = self._episode_done.clone()
        # reset all the dead agents
        if self._done.any() and not is_test:
            self.examine()
        if self.requires_grad:
            # analytical gradient RL
            return self._observations, _reward, _done, _info
        else:
            if self.tensor_output:
                return self._observations.detach(), _reward.detach(), _done, _info
            else:
                return self._observations, _reward.cpu().numpy(), _done.cpu().numpy(), _info

    @th.no_grad()
    def update_latent(self, latent_func):
        next_stoch_post, next_deter = latent_func(
                    action=self._action,
                    stoch=self.stoch,
                    deter=self.deter,
                    deterministic=False,
                    next_observation=self._observations,
                    # return_prior=True,
                )
        self.deter = next_deter.to(self.device)
        self.stoch = next_stoch_post.to(self.device)
        self._observations["deter"] = self.deter.detach().cpu()
        self._observations["stoch"] = self.stoch.detach().cpu()

    def collect_info(self, indice, observations):
        _info = {}
        if self._success[indice]:
            _info["is_success"] = True
        else:
            _info["is_success"] = False

        # Add episode_done field that ABPT algorithm expects
        _info["episode_done"] = self._episode_done[indice].clone().detach()

        _info["episode"] = {
            "r": self._rewards[indice].cpu().clone().detach().numpy(),
            "l": self._step_count[indice].cpu().clone().detach().numpy(),
            "t": (self._step_count[indice] * self.envs.dynamics.ctrl_dt).cpu().clone().detach().numpy(),
        }
        if self.requires_grad:
            _info["terminal_observation"] = {
                key: observations[key][indice].detach() if hasattr(observations[key][indice], 'detach') else observations[key][indice] for key in observations.keys()
            }
        else:
            _info["terminal_observation"] = {
                key: observations[key][indice] for key in observations.keys()
            }

        if self._step_count[indice] >= self.max_episode_steps:
            _info["TimeLimit.truncated"] = True
        _info["episode"]["extra"] = {}

        if self._indiv_rewards is not None:
            for key in self._indiv_rewards.keys():
                _info["episode"]["extra"][key] = self._indiv_rewards[key][indice].clone().detach()

        return _info

    def initialize_latent(self, deter_dim, stoch_dim, latent_reset_func=None, latent_func=None, world=None):
        self.deter = th.zeros((self.num_agent, deter_dim), device=self.device)
        self.stoch = th.zeros((self.num_agent, stoch_dim), device=self.device)
        self.observation_space["deter"] = spaces.Box(low=-np.inf, high=np.inf, shape=(deter_dim,), dtype=np.float32)
        self.observation_space["stoch"] = spaces.Box(low=-np.inf, high=np.inf, shape=(stoch_dim,), dtype=np.float32)
        if latent_reset_func:
            setattr(self, "latent_reset_func", latent_reset_func)
        if latent_func:
            setattr(self, "latent_func", latent_func)
        if world:
            setattr(self, "world", world)

    def detach(self):
        self.envs.detach()
        self.simple_detach()

    def simple_detach(self):
        self._rewards = self._rewards.clone().detach()
        self._reward = self._reward.clone().detach()
        self._action = self._action.clone().detach()
        self._step_count = self._step_count.clone().detach()
        self._done = self._done.clone().detach()
        if hasattr(self, 'latent'):
            self.latent = self.latent.clone().detach()

    def reset(self, state=None, obs=None, is_test=False):
        self._is_initial = True

        self.envs.reset()

        if isinstance(self.get_reward(), dict):
            self._indiv_reward: dict = self.get_reward()
<<<<<<< HEAD
            self._indiv_rewards = {key: th.zeros((self.num_agent,), device=self.device) for key in self._indiv_reward.keys()}
            self._indiv_reward = {key: th.zeros((self.num_agent,), device=self.device) for key in self._indiv_reward.keys()}
=======
            self._indiv_rewards = {key: th.zeros((self.num_agent,)) for key in self._indiv_rewards.keys()}
            self._indiv_reward = {key: th.zeros((self.num_agent,)) for key in self._indiv_rewards.keys()}
>>>>>>> 430da5c3
        elif isinstance(self.get_reward(), th.Tensor):
            self._indiv_rewards = None
            self._indiv_reward = None

        else:
            raise ValueError("get_reward should return a dict or a tensor, but got {}".format(type(self.get_reward())))

        self.get_full_observation()
        self._reset_attr()
        self.get_full_observation()

        return self._observations

    def reset_env_by_id(self, scene_indices=None):
        assert not isinstance(scene_indices, bool)
        scene_indices = scene_indices if scene_indices is not None else th.arange(self.num_scene).tolist()
        scene_indices = [scene_indices] if not hasattr(scene_indices, "__iter__") else scene_indices
        self.envs.reset_scenes(scene_indices)
        agent_indices = ((np.tile(np.arange(self.num_agent_per_scene), (len(scene_indices), 1))
                          + (scene_indices * self.num_agent_per_scene)).reshape(-1, 1)).flatten()
        self._reset_attr(indices=agent_indices)
        return self.get_full_observation(agent_indices)

    def reset_agent_by_id(self, agent_indices=None, state=None, reset_obs=None):
        assert ~(state is None and reset_obs is None) or (state is not None and reset_obs is not None)
        assert not isinstance(agent_indices, bool)
        self._reset_attr(indices=agent_indices)
        self.envs.reset_agents(agent_indices, state=state)
        return self.get_full_observation(agent_indices)

    def _format_obs(self, obs):
        if not self.tensor_output:
            return obs.detach().cpu().numpy()
        else:
            return obs

    @th.no_grad()
    def _reset_attr(self, indices=None):
        """
        Resets the internal state of the environments.
        :param indices: indices of envs to reset. If None, resets all envs.
        """
        # All internal state tensors should be on the simulation device (CPU)
        sim_device = self.envs.device if hasattr(self.envs, 'device') else self.device

        if indices is None:
            self._reward = th.zeros((self.num_agent,), device=self.device)
            self._rewards = th.zeros((self.num_agent,), device=self.device)
            self._done = th.zeros(self.num_agent, dtype=bool, device=self.device)
            self._episode_done = th.zeros(self.num_agent, dtype=bool, device=self.device)
            self._step_count = th.zeros((self.num_agent,), dtype=th.int32, device=self.device)
            if self.deter is not None:
                if hasattr(self, "world"):
                    latent = self.world.sequence_model.initial(self.num_agent)
                    # next_deter, next_stoch_post = latent["deter"], latent["stoch"]
                    next_stoch, next_deter = self.world.sequence_model(
                        action=th.zeros((self.num_agent, 4), device=self.world.sequence_model.device),
                        stoch=latent["stoch"],
                        deter=latent["deter"],
                        deterministic=False
                    )
                    next_stoch_post = self.world.encoder(observation=self._observations,
                                                                 deter=next_deter,
                                                                 deterministic=False)
                    self.deter, self.stoch = next_deter.to(self.device), next_stoch_post.to(self.device)
                else:
                    self.deter = th.zeros_like(self.deter, device=self.device)
                    self.stoch = th.zeros_like(self.stoch, device=self.device)
            if self._indiv_rewards is not None:
                for key in self._indiv_rewards.keys():
                    self._indiv_rewards[key] = th.zeros((self.num_agent,), device=self.device)
                    self._indiv_reward[key] = th.zeros((self.num_agent,), device=self.device)

        else:
            # These are in-place modifications, device is already correct.
            self._step_count[indices] = 0
<<<<<<< HEAD
            self._reward[indices] = 0.
            self._rewards[indices] = 0.
            self._action[indices] = 0.
            self._success[indices] = False
            self._failure[indices] = False
            self._episode_done[indices] = False
            self._done[indices] = False
            for i in indices:
                self._info[i] = {"TimeLimit.truncated": False}

        if self._indiv_rewards is not None:
            for key in self._indiv_rewards.keys():
                if indices is None:
                    # This was already fixed, but ensure it uses sim_device
                    self._indiv_rewards[key] = th.zeros((self.num_agent,), device=sim_device)
=======
            if self.deter is not None:
                if hasattr(self, "world"):
                    latent = self.world.sequence_model.initial(len(indices))
                    # self.stoch[indices], self.deter[indices] = \
                    #     latent["stoch"].to(self.device).detach().clone(),\
                    #     latent["deter"].to(self.device).detach().clone()
                    next_stoch, next_deter = self.world.sequence_model(
                        action=th.zeros((len(indices), 4), device=self.world.sequence_model.device),
                        stoch=latent["stoch"],
                        deter=latent["deter"],
                        deterministic=False
                    )
                    next_stoch_post = self.world.encoder(observation=self._observations[indices],
                                                                 deter=next_deter,
                                                                 deterministic=False)
                    self.deter[indices], self.stoch[indices] = next_deter.to(self.device), next_stoch_post.to(self.device)
>>>>>>> 430da5c3
                else:
                    self._indiv_rewards[key][indices] = 0
                    self._indiv_reward[key][indices] = 0

        indices = range(self.num_agent) if indices is None else indices
        for indice in indices:
            self._info[indice] = {
                "TimeLimit.truncated": False,
            }

    # def stack(self):
    #     self._stack_cache = (self._step_count.clone().detach(),
    #                          self._reward.clone().detach(),
    #                          self._rewards.clone().detach(),
    #                          self._done.clone().detach(),
    #                          deepcopy(self._info),
    #                          )
    #     self.envs.stack()

    def recover(self):
        self._step_count, self._reward, self._rewards, self._done, self._info = \
            self._stack_cache
        self.envs.recover()

    def examine(self):
        if self._done.any():
            # Ensure indices are on CPU for compatibility with dynamics system
            done_indices = th.where(self._done)[0].cpu()
            self.reset_agent_by_id(done_indices)
        return self.get_full_observation()

    def render(self, **kwargs):
        obs = self.envs.render(**kwargs)
        return obs

    def get_done(self):
        return th.full((self.num_agent,), False, dtype=bool)

    @abstractmethod
    def get_success(self) -> th.Tensor:
        _success = th.full((self.num_agent,), False, dtype=bool)
        return _success

    def get_failure(self) -> th.Tensor:
        _failure = th.full((self.num_agent,), False, dtype=bool)
        return _failure

    @abstractmethod
    def get_reward(
            self,
    ) -> Union[np.ndarray, th.Tensor]:
        _rewards = np.empty(self.num_agent)

        return _rewards

    @abstractmethod
    def get_observation(
            self,
            indice=None
    ) -> dict:
        observations = {
            'depth': np.zeros([self.num_agent, 255, 255, 3], dtype=np.uint8),
            'state': np.zeros([self.num_agent, 12], dtype=np.float32),
        }
        return observations

    def get_full_observation(self, indice=None):
        obs = self.get_observation()
        assert isinstance(obs, TensorDict)

        if self.deter is not None:
            obs.update({"deter": self.deter})
            obs.update({"stoch": self.stoch})

        self._observations = self._format_obs(obs.as_tensor(device=self.device))
        if indice is None:
            return self._observations
        else:
            return self._observations[indice]

    def close(self):
        self.envs.close()

    @property
    def reward(self):
        return self._reward

    @property
    def sensor_obs(self):
        return self.envs.sensor_obs

    @property
    def state(self):
        return self.envs.state

    @property
    def info(self):
        return self._info

    @property
    def is_collision(self):
        return self.envs.is_collision

    @property
    def done(self):
        return self._done

    @property
    def episode_done(self):
        return self._episode_done

    @property
    def success(self):
        return self._success

    @property
    def failure(self):
        return self._failure

    @property
    def direction(self):
        return self.envs.direction

    @property
    def position(self):
        return self.envs.position

    @property
    def orientation(self):
        return self.envs.orientation

    @property
    def velocity(self):
        return self.envs.velocity

    @property
    def angular_velocity(self):
        return self.envs.angular_velocity

    @property
    def t(self):
        return self.envs.t

    @property
    def visual(self):
        return self.envs.visual

    @property
    def collision_vector(self):
        return self.envs.collision_vector

    @property
    def collision_dis(self):
        return self.envs.collision_dis

    @property
    def collision_point(self):
        return self.envs.collision_point

    @property
    def full_state(self):
        return self.envs.full_state

    def env_is_wrapped(self):
        return False

    def step_async(self):
        raise NotImplementedError('This method is not implemented')

    def step_wait(self):
        raise NotImplementedError('This method is not implemented')

    def get_attr(self, attr_name, indices=None):
        """
        Return attribute from vectorized environment.
        :param attr_name: (str) The name of the attribute whose value to return
        :param indices: (list,int) Indices of envs to get attribute from
        :return: (list) List of values of 'attr_name' in all environments
        """
        if indices is None:
            return getattr(self, attr_name)

    def set_attr(self, attr_name, value, indices=None):
        """
        Set attribute inside vectorized environments.
        :param attr_name: (str) The name of attribute to assign new value
        :param value: (obj) Value to assign to `attr_name`
        :param indices: (list,int) Indices of envs to assign value
        :return: (NoneType)
        """
        raise NotImplementedError('This method is not implemented')

    def env_method(self, method_name, *method_args, indices=None, **method_kwargs):
        """
        Call instance methods of vectorized environments.
        :param method_name: (str) The name of the environment method to invoke.
        :param indices: (list,int) Indices of envs whose method to call
        :param method_args: (tuple) Any positional arguments to provide in the call
        :param method_kwargs: (dict) Any keyword arguments to provide in the call
        :return: (list) List of items returned by the environment's method call
        """
        raise NotImplementedError('This method is not implemented')

    def to(self, device):
        self.device = device if not isinstance(device, str) else th.device(device)

    def eval(self):
        self.envs.eval()

    def __len__(self):
        return self.num_envs<|MERGE_RESOLUTION|>--- conflicted
+++ resolved
@@ -181,19 +181,7 @@
             assert isinstance(self._indiv_reward, dict) and "reward" in self._indiv_reward.keys()
             self._reward = self._indiv_reward["reward"]
             for key in self._indiv_reward.keys():
-<<<<<<< HEAD
-                # Ensure device compatibility by moving reward tensor to same device as accumulated rewards
-                reward_tensor = self._indiv_reward[key]
-                if hasattr(reward_tensor, 'to'):
-                    reward_tensor = reward_tensor.to(self._indiv_rewards[key].device)
-                self._indiv_rewards[key] += reward_tensor
-        
-        # Ensure _reward is on the same device as _rewards before addition
-        if hasattr(self._reward, 'to'):
-            self._reward = self._reward.to(self._rewards.device)
-=======
                 self._indiv_rewards[key] += self._indiv_reward[key]
->>>>>>> 430da5c3
         self._rewards += self._reward
 
         # update collision, timeout _done
@@ -312,13 +300,8 @@
 
         if isinstance(self.get_reward(), dict):
             self._indiv_reward: dict = self.get_reward()
-<<<<<<< HEAD
-            self._indiv_rewards = {key: th.zeros((self.num_agent,), device=self.device) for key in self._indiv_reward.keys()}
-            self._indiv_reward = {key: th.zeros((self.num_agent,), device=self.device) for key in self._indiv_reward.keys()}
-=======
             self._indiv_rewards = {key: th.zeros((self.num_agent,)) for key in self._indiv_rewards.keys()}
             self._indiv_reward = {key: th.zeros((self.num_agent,)) for key in self._indiv_rewards.keys()}
->>>>>>> 430da5c3
         elif isinstance(self.get_reward(), th.Tensor):
             self._indiv_rewards = None
             self._indiv_reward = None
@@ -395,23 +378,13 @@
         else:
             # These are in-place modifications, device is already correct.
             self._step_count[indices] = 0
-<<<<<<< HEAD
             self._reward[indices] = 0.
             self._rewards[indices] = 0.
             self._action[indices] = 0.
             self._success[indices] = False
             self._failure[indices] = False
             self._episode_done[indices] = False
-            self._done[indices] = False
-            for i in indices:
-                self._info[i] = {"TimeLimit.truncated": False}
-
-        if self._indiv_rewards is not None:
-            for key in self._indiv_rewards.keys():
-                if indices is None:
-                    # This was already fixed, but ensure it uses sim_device
-                    self._indiv_rewards[key] = th.zeros((self.num_agent,), device=sim_device)
-=======
+            self._step_count[indices] = 0
             if self.deter is not None:
                 if hasattr(self, "world"):
                     latent = self.world.sequence_model.initial(len(indices))
@@ -428,7 +401,6 @@
                                                                  deter=next_deter,
                                                                  deterministic=False)
                     self.deter[indices], self.stoch[indices] = next_deter.to(self.device), next_stoch_post.to(self.device)
->>>>>>> 430da5c3
                 else:
                     self._indiv_rewards[key][indices] = 0
                     self._indiv_reward[key][indices] = 0
