import warnings
from copy import deepcopy

from stable_baselines3.common.vec_env import VecEnv
from .droneEnv import DroneEnvsBase
from typing import Union, Tuple, List, Dict, Optional
from gymnasium import spaces
import numpy as np
from abc import ABC, abstractmethod
import torch as th
from habitat_sim import SensorType
from ...utils.type import ACTION_TYPE, TensorDict


class DroneGymEnvsBase(VecEnv):
    def __init__(
            self,
            num_agent_per_scene: int = 1,
            num_scene: int = 1,
            seed: int = 42,
            visual: bool = False,
            max_episode_steps: int = 1000,
            device: Optional[th.device] = th.device("cpu"),
            dynamics_kwargs={},
            random_kwargs={},
            requires_grad: bool = False,
            scene_kwargs: Optional[Dict] = {},
            sensor_kwargs: Optional[List] = [],
            tensor_output: bool = True,
            is_train: bool = False,
    ):

        super(VecEnv, self).__init__()

        # raise Warning if device is cuda while num_envs is less than 1e3
        device = th.device(device)
        if num_agent_per_scene * num_scene < 1e3 and (device.type == 'cuda'):
            _env_device = th.device("cpu")
            warnings.warn("The number of envs is less than 1e3, cpu is faster than gpu. To make training faster, we have set device to cpu.")
        else:
            _env_device = device

        # sensor_kwargs = [{
        #     "sensor_type": SensorType.DEPTH,
        #     "uuid": "depth",
        #     "resolution": [64, 64],
        # }] if sensor_kwargs is None else sensor_kwargs
        # random_kwargs = {
        #     "state_generator":
        #         {
        #             "class": "Uniform",
        #             "kwargs": [
        #                 {"position": {"mean": [1., 0., 1.5], "half": [0.0, 2., 1.]}},
        #             ]
        #         }
        # } if random_kwargs is None else random_kwargs
        # dynamics_kwargs = {
        #     "dt": 0.02,
        #     "ctrl_dt": 0.02,
        #     "action_type": "bodyrate",
        #     "ctrl_delay": True,
        # } if dynamics_kwargs is None else dynamics_kwargs
        # scene_kwargs = {
        #     "path": "VisFly/datasets/visfly-beta/configs/garage_empty"
        # } if scene_kwargs is None else scene_kwargs

        self.envs = DroneEnvsBase(
            num_agent_per_scene=num_agent_per_scene,
            num_scene=num_scene,
            seed=seed,
            visual=visual,
            device=_env_device,  # because at least under 1e3 (common useful range) envs, cpu is faster than gpu
            dynamics_kwargs=dynamics_kwargs,
            random_kwargs=random_kwargs,
            scene_kwargs=scene_kwargs,
            sensor_kwargs=sensor_kwargs,

        )

        self.device = device

        self.num_agent = num_agent_per_scene * num_scene
        self.num_scene = num_scene
        self.num_agent_per_scene = num_agent_per_scene
        self.num_envs = self.num_agent

        self.requires_grad = requires_grad
        self.max_sense_radius = 10

        self.tensor_output = tensor_output
        self.is_train = is_train

        # key interference of gym env
        state_size = 3 + 3+ 3 +(3 if self.envs.dynamics.angular_output_type == "euler" else (4 if self.envs.dynamics.angular_output_type == "quaternion" else 6))

        if not visual:
            self.observation_space = spaces.Dict(
                {
                    "state": spaces.Box(low=-np.inf, high=np.inf, shape=(state_size,), dtype=np.float32)
                }
            )
        else:
            self.observation_space = spaces.Dict(
                {
                    "state": spaces.Box(low=-np.inf, high=np.inf, shape=(state_size,), dtype=np.float32)
                }
            )
            for sensor_setting in self.envs.sceneManager.sensor_settings:
                if sensor_setting["sensor_type"] == SensorType.DEPTH:
                    max_depth = np.inf
                    self.observation_space.spaces[sensor_setting["uuid"]] = spaces.Box(
                        low=0, high=max_depth, shape=[1] + sensor_setting["resolution"], dtype=np.float32
                    )
                elif sensor_setting["sensor_type"] == SensorType.COLOR:
                    self.observation_space.spaces[sensor_setting["uuid"]] = spaces.Box(
                        low=0, high=255, shape=[3] + sensor_setting["resolution"], dtype=np.uint8
                    )
                elif sensor_setting["sensor_type"] == SensorType.SEMANTIC:
                    # assert the count of semantic category is less than 256
                    self.observation_space.spaces[sensor_setting["uuid"]] = spaces.Box(
                        low=0, high=255, shape=[1] + sensor_setting["resolution"], dtype=np.uint8
                    )
        # if latent_dim is not None:
        #     # self.observation_space["latent"] = spaces.Box(low=-np.inf, high=np.inf, shape=(latent_dim,), dtype=np.float32)
        #     self.latent = th.zeros((self.num_envs, latent_dim), device=self.device)
        self.deter = None
        self.stoch = None

        if self.envs.dynamics.action_type == ACTION_TYPE.BODYRATE:
            self.action_space = spaces.Box(low=-1, high=1, shape=(4,), dtype=np.float32)
        elif self.envs.dynamics.action_type == ACTION_TYPE.THRUST:
            self.action_space = spaces.Box(low=-1, high=1, shape=(4,), dtype=np.float32)
        elif self.envs.dynamics.action_type == ACTION_TYPE.VELOCITY:
            self.action_space = spaces.Box(low=-1, high=1, shape=(4,), dtype=np.float32)
        else:
            raise ValueError("action_type should be one of ['bodyrate', 'thrust', 'velocity']")

        self._step_count = th.zeros((self.num_agent,), dtype=th.int32)
        self._reward = th.zeros((self.num_agent,))
        self._rewards = th.zeros((self.num_agent,))
        self._action = th.zeros((self.num_agent, 4))
        self._observations = TensorDict({})

        self._success = th.zeros(self.num_agent, dtype=bool)
        self._failure = th.zeros(self.num_agent, dtype=bool)
        self._episode_done = th.zeros(self.num_agent, dtype=bool)
        self._done = th.zeros(self.num_agent, dtype=bool)
        self._info = [{"TimeLimit.truncated": False} for _ in range(self.num_agent)]

        # For convenience of intuitive visualization of reward components
        self._indiv_rewards = None
        self._indiv_reward = None
        self.max_episode_steps = max_episode_steps

        # necessary for gym compatibility
        self.render_mode = ["None" for _ in range(self.num_agent)]

        self._is_initial = False

    def step(self, _action, is_test=False, latent_func=None):
        assert self._is_initial, "You should call reset() before step()"
        self._action = _action if isinstance(_action, th.Tensor) else th.as_tensor(_action)
        assert self._action.max() <= 1 and self._action.min() >= -1
        # update state and observation and _done
        self.envs.step(self._action)
        self.get_full_observation()
        if latent_func is not None:
            self.update_latent(latent_func=latent_func)

        self._step_count += 1

        # update success _done
        self._success = self.get_success()
        self._failure = self.get_failure()

        # update _rewards
        if self._indiv_reward is None:
            self._reward = self.get_reward()
        else:
            self._indiv_reward = self.get_reward()
            assert isinstance(self._indiv_reward, dict) and "reward" in self._indiv_reward.keys()
            self._reward = self._indiv_reward["reward"]
            for key in self._indiv_reward.keys():
                self._indiv_rewards[key] += self._indiv_reward[key]
        # Avoid in-place modification on a tensor that participates in the autograd graph
        if self.requires_grad:
            self._rewards = self._rewards.detach() + self._reward
        else:
            self._rewards += self._reward

        # update collision, timeout _done
        # Ensure all boolean tensors are on the same device before logical operations
        success = self._success.to(self._episode_done.device) if hasattr(self._success, 'to') else self._success
        failure = self._failure.to(self._episode_done.device) if hasattr(self._failure, 'to') else self._failure
        collision = self.is_collision.to(self._episode_done.device) if hasattr(self.is_collision, 'to') else self.is_collision
        
        self._episode_done = self._episode_done | success | failure | collision
        # self._episode_done = self._episode_done | self._success | self._failure

        self._done = self._episode_done | (self._step_count >= self.max_episode_steps)

        # update and record _info: episode, timeout
        # full_state = self.full_state
        for indice in range(self.num_agent):
            # self._info[indice]["state"]= full_state[indice].cpu().clone().detach().numpy()
            # i don't know why, but whatever this returned info data address should be strictly independent with torch.
            if self._done[indice]:
                self._info[indice] = self.collect_info(indice, self._observations)

        # return and auto-reset
        _done, _reward, _info = self._done.clone(), self._reward.clone(), self._info.copy()
        # _episode_done = self._episode_done.clone()
        # reset all the dead agents
        if self._done.any() and not is_test:
            self.examine()
        if self.requires_grad:
            # analytical gradient RL
            return self._observations, _reward, _done, _info
        else:
            if self.tensor_output:
                return self._observations.detach(), _reward.detach(), _done, _info
            else:
                return self._observations, _reward.cpu().numpy(), _done.cpu().numpy(), _info

    @th.no_grad()
    def update_latent(self, latent_func):
        next_stoch_post, next_deter = latent_func(
                    action=self._action,
                    stoch=self.stoch,
                    deter=self.deter,
                    deterministic=False,
                    next_observation=self._observations,
                    # return_prior=True,
                )
        self.deter = next_deter.to(self.device)
        self.stoch = next_stoch_post.to(self.device)
        self._observations["deter"] = self.deter.detach().cpu()
        self._observations["stoch"] = self.stoch.detach().cpu()

    def collect_info(self, indice, observations):
        _info = {}

        _info["episode_done"] = self._episode_done[indice].item()
        if self._success[indice]:
            _info["is_success"] = True
        else:
            _info["is_success"] = False

        # Add episode_done field that ABPT algorithm expects
        _info["episode_done"] = self._episode_done[indice].clone().detach()

        _info["episode"] = {
            "r": self._rewards[indice].cpu().clone().detach().numpy(),
            "l": self._step_count[indice].cpu().clone().detach().numpy(),
            "t": (self._step_count[indice] * self.envs.dynamics.ctrl_dt).cpu().clone().detach().numpy(),
        }
        if self.requires_grad:
            _info["terminal_observation"] = {
                key: observations[key][indice].detach() if hasattr(observations[key][indice], 'detach') else observations[key][indice] for key in observations.keys()
            }
        else:
            _info["terminal_observation"] = {
                key: observations[key][indice] for key in observations.keys()
            }

        if self._step_count[indice] >= self.max_episode_steps:
            _info["TimeLimit.truncated"] = True
        else:
            _info["TimeLimit.truncated"] = False

        _info["episode"]["extra"] = {}

        if self._indiv_rewards is not None:
            for key in self._indiv_rewards.keys():
                _info["episode"]["extra"][key] = self._indiv_rewards[key][indice].clone().detach()

        return _info

    def initialize_latent(self, deter_dim, stoch_dim, latent_reset_func=None, latent_func=None, world=None):
        self.deter = th.zeros((self.num_agent, deter_dim), device=self.device)
        self.stoch = th.zeros((self.num_agent, stoch_dim), device=self.device)
        self.observation_space["deter"] = spaces.Box(low=-np.inf, high=np.inf, shape=(deter_dim,), dtype=np.float32)
        self.observation_space["stoch"] = spaces.Box(low=-np.inf, high=np.inf, shape=(stoch_dim,), dtype=np.float32)
        if latent_reset_func:
            setattr(self, "latent_reset_func", latent_reset_func)
        if latent_func:
            setattr(self, "latent_func", latent_func)
        if world:
            setattr(self, "world", world)

    def detach(self):
        self.envs.detach()
        self.simple_detach()

    def simple_detach(self):
        self._rewards = self._rewards.clone().detach()
        self._reward = self._reward.clone().detach()
        self._action = self._action.clone().detach()
        self._step_count = self._step_count.clone().detach()
        self._done = self._done.clone().detach()
        if hasattr(self, 'latent'):
            self.latent = self.latent.clone().detach()

    def reset(self, state=None, obs=None, is_test=False):
        self._is_initial = True

        self.envs.reset()

        if isinstance(self.get_reward(), dict):
            self._indiv_reward: dict = self.get_reward()
            self._indiv_rewards = {key: th.zeros((self.num_agent,), device=self.device) for key in self._indiv_reward.keys()}
            self._indiv_reward = {key: th.zeros((self.num_agent,), device=self.device) for key in self._indiv_reward.keys()}
        elif isinstance(self.get_reward(), th.Tensor):
            self._indiv_rewards = None
            self._indiv_reward = None

        else:
            raise ValueError("get_reward should return a dict or a tensor, but got {}".format(type(self.get_reward())))

        self.get_full_observation()
        self._reset_attr()
        self.get_full_observation()

        return self._observations

    def reset_env_by_id(self, scene_indices=None):
        assert not isinstance(scene_indices, bool)
        scene_indices = scene_indices if scene_indices is not None else th.arange(self.num_scene).tolist()
        scene_indices = [scene_indices] if not hasattr(scene_indices, "__iter__") else scene_indices
        self.envs.reset_scenes(scene_indices)
        agent_indices = ((np.tile(np.arange(self.num_agent_per_scene), (len(scene_indices), 1))
                          + (scene_indices * self.num_agent_per_scene)).reshape(-1, 1)).flatten()
        self._reset_attr(indices=agent_indices)
        return self.get_full_observation(agent_indices)

    def reset_agent_by_id(self, agent_indices=None, state=None, reset_obs=None):
        assert ~(state is None and reset_obs is None) or (state is not None and reset_obs is not None)
        assert not isinstance(agent_indices, bool)
        self.envs.reset_agents(agent_indices, state=state)
        self.get_full_observation(agent_indices)
        self._reset_attr(indices=agent_indices)
        return self._observations

    def _format_obs(self, obs):
        if not self.tensor_output:
            return obs.detach().cpu().numpy()
        else:
            return obs

    @th.no_grad()
    def _reset_attr(self, indices=None):
        """
        Resets the internal state of the environments.
        :param indices: indices of envs to reset. If None, resets all envs.
        """
        # All internal state tensors should be on the simulation device (CPU)
        sim_device = self.envs.device if hasattr(self.envs, 'device') else self.device

        if indices is None:
            self._reward = th.zeros((self.num_agent,), device=self.device)
            self._rewards = th.zeros((self.num_agent,), device=self.device)
            self._done = th.zeros(self.num_agent, dtype=bool, device=self.device)
            self._episode_done = th.zeros(self.num_agent, dtype=bool, device=self.device)
            self._step_count = th.zeros((self.num_agent,), dtype=th.int32, device=self.device)
            if self.deter is not None:
                if hasattr(self, "world"):
                    latent = self.world.sequence_model.initial(self.num_agent)
                    # next_deter, next_stoch_post = latent["deter"], latent["stoch"]
                    next_stoch, next_deter = self.world.sequence_model(
                        action=th.zeros((self.num_agent, 4), device=self.world.sequence_model.device),
                        stoch=latent["stoch"],
                        deter=latent["deter"],
                        deterministic=False
                    )
                    next_stoch_post = self.world.encoder(observation=self._observations,
                                                                 deter=next_deter,
                                                                 deterministic=False)
                    self.deter, self.stoch = next_deter.to(self.device), next_stoch_post.to(self.device)
                else:
                    self.deter = th.zeros_like(self.deter, device=self.device)
                    self.stoch = th.zeros_like(self.stoch, device=self.device)
            if self._indiv_rewards is not None:
                for key in self._indiv_rewards.keys():
                    self._indiv_rewards[key] = th.zeros((self.num_agent,), device=self.device)
                    self._indiv_reward[key] = th.zeros((self.num_agent,), device=self.device)

        else:
            # These are in-place modifications, device is already correct.
            self._step_count[indices] = 0
            self._reward[indices] = 0.
            self._rewards[indices] = 0.
            self._action[indices] = 0.
            self._success[indices] = False
            self._failure[indices] = False
            self._episode_done[indices] = False
            self._step_count[indices] = 0
            if self.deter is not None:
                if hasattr(self, "world"):
                    latent = self.world.sequence_model.initial(len(indices))
                    next_stoch, next_deter = self.world.sequence_model(
                        action=th.zeros((len(indices), 4), device=self.world.sequence_model.device),
                        stoch=latent["stoch"],
                        deter=latent["deter"],
                        deterministic=False
                    )
                    next_stoch_post = self.world.encoder(observation=self._observations[indices],
                                                                 deter=next_deter,
                                                                 deterministic=False)
                    self.deter[indices], self.stoch[indices] = next_deter.to(self.device), next_stoch_post.to(self.device)
                else:
                    self._indiv_rewards[key][indices] = 0
                    self._indiv_reward[key][indices] = 0

        indices = range(self.num_agent) if indices is None else indices
        for indice in indices:
            self._info[indice] = {
                "TimeLimit.truncated": False,
            }

    # def stack(self):
    #     self._stack_cache = (self._step_count.clone().detach(),
    #                          self._reward.clone().detach(),
    #                          self._rewards.clone().detach(),
    #                          self._done.clone().detach(),
    #                          deepcopy(self._info),
    #                          )
    #     self.envs.stack()

    def recover(self):
        self._step_count, self._reward, self._rewards, self._done, self._info = \
            self._stack_cache
        self.envs.recover()

    def examine(self):
        if self._done.any():
<<<<<<< HEAD
            # Ensure indices are on CPU for compatibility with dynamics system
            done_indices = th.where(self._done)[0].cpu()
            self.reset_agent_by_id(done_indices)
        return self.get_full_observation()
=======
            self.reset_agent_by_id(th.where(self._done)[0])
        return self._observations
>>>>>>> 9bfe0c55

    def render(self, **kwargs):
        obs = self.envs.render(**kwargs)
        return obs

    def get_done(self):
        return th.full((self.num_agent,), False, dtype=bool)

    @abstractmethod
    def get_success(self) -> th.Tensor:
        _success = th.full((self.num_agent,), False, dtype=bool)
        return _success

    def get_failure(self) -> th.Tensor:
        _failure = th.full((self.num_agent,), False, dtype=bool)
        return _failure

    @abstractmethod
    def get_reward(
            self,
    ) -> Union[np.ndarray, th.Tensor]:
        _rewards = np.empty(self.num_agent)

        return _rewards

    @abstractmethod
    def get_observation(
            self,
            indice=None
    ) -> dict:
        observations = {
            'depth': np.zeros([self.num_agent, 255, 255, 3], dtype=np.uint8),
            'state': np.zeros([self.num_agent, 12], dtype=np.float32),
        }
        return observations

    def get_full_observation(self, indice=None):
        obs = self.get_observation()
        assert isinstance(obs, TensorDict)

        if self.deter is not None:
            obs.update({"deter": self.deter})
            obs.update({"stoch": self.stoch})

        self._observations = self._format_obs(obs.as_tensor(device=self.device))
        if indice is None:
            return self._observations
        else:
            return self._observations[indice]

    def close(self):
        self.envs.close()

    @property
    def reward(self):
        return self._reward

    @property
    def sensor_obs(self):
        return self.envs.sensor_obs

    @property
    def state(self):
        return self.envs.state

    @property
    def info(self):
        return self._info

    @property
    def is_collision(self):
        return self.envs.is_collision

    @property
    def done(self):
        return self._done

    @property
    def episode_done(self):
        return self._episode_done

    @property
    def success(self):
        return self._success

    @property
    def failure(self):
        return self._failure

    @property
    def direction(self):
        return self.envs.direction

    @property
    def position(self):
        return self.envs.position

    @property
    def orientation(self):
        return self.envs.orientation

    @property
    def velocity(self):
        return self.envs.velocity

    @property
    def angular_velocity(self):
        return self.envs.angular_velocity

    @property
    def t(self):
        return self.envs.t

    @property
    def visual(self):
        return self.envs.visual

    @property
    def collision_vector(self):
        return self.envs.collision_vector

    @property
    def collision_dis(self):
        return self.envs.collision_dis

    @property
    def collision_point(self):
        return self.envs.collision_point

    @property
    def full_state(self):
        return self.envs.full_state

    def env_is_wrapped(self):
        return False

    def step_async(self):
        raise NotImplementedError('This method is not implemented')

    def step_wait(self):
        raise NotImplementedError('This method is not implemented')

    def get_attr(self, attr_name, indices=None):
        """
        Return attribute from vectorized environment.
        :param attr_name: (str) The name of the attribute whose value to return
        :param indices: (list,int) Indices of envs to get attribute from
        :return: (list) List of values of 'attr_name' in all environments
        """
        if indices is None:
            return getattr(self, attr_name)

    def set_attr(self, attr_name, value, indices=None):
        """
        Set attribute inside vectorized environments.
        :param attr_name: (str) The name of attribute to assign new value
        :param value: (obj) Value to assign to `attr_name`
        :param indices: (list,int) Indices of envs to assign value
        :return: (NoneType)
        """
        raise NotImplementedError('This method is not implemented')

    def env_method(self, method_name, *method_args, indices=None, **method_kwargs):
        """
        Call instance methods of vectorized environments.
        :param method_name: (str) The name of the environment method to invoke.
        :param indices: (list,int) Indices of envs whose method to call
        :param method_args: (tuple) Any positional arguments to provide in the call
        :param method_kwargs: (dict) Any keyword arguments to provide in the call
        :return: (list) List of items returned by the environment's method call
        """
        raise NotImplementedError('This method is not implemented')

    def to(self, device):
        self.device = device if not isinstance(device, str) else th.device(device)
        
        # Move the underlying environment and its dynamics to the new device
        if hasattr(self, 'envs') and hasattr(self.envs, 'device'):
            self.envs.device = self.device
            # Move the dynamics to the new device
            if hasattr(self.envs, 'dynamics'):
                self.envs.dynamics.device = self.device
                self.envs.dynamics._set_device(self.device)
        
        # Move environment-specific tensors (like target in NavigationEnv2)
        if hasattr(self, 'target') and isinstance(self.target, th.Tensor):
            self.target = self.target.to(self.device)
        
        # Move all relevant tensors to the new device to avoid device mismatch errors
        tensor_attrs = [
            '_step_count', '_reward', '_rewards', '_action', '_success', '_failure', '_episode_done', '_done'
        ]
        for attr in tensor_attrs:
            t = getattr(self, attr, None)
            if isinstance(t, th.Tensor):
                setattr(self, attr, t.to(self.device))
        # Also move deter and stoch if they exist
        if hasattr(self, 'deter') and isinstance(self.deter, th.Tensor):
            self.deter = self.deter.to(self.device)
        if hasattr(self, 'stoch') and isinstance(self.stoch, th.Tensor):
            self.stoch = self.stoch.to(self.device)
        # Optionally, move _indiv_rewards and _indiv_reward if they exist and are dicts of tensors
        if hasattr(self, '_indiv_rewards') and isinstance(self._indiv_rewards, dict):
            for k, v in self._indiv_rewards.items():
                if isinstance(v, th.Tensor):
                    self._indiv_rewards[k] = v.to(self.device)
        if hasattr(self, '_indiv_reward') and isinstance(self._indiv_reward, dict):
            for k, v in self._indiv_reward.items():
                if isinstance(v, th.Tensor):
                    self._indiv_reward[k] = v.to(self.device)

    def eval(self):
        self.envs.eval()

    def __len__(self):
        return self.num_envs<|MERGE_RESOLUTION|>--- conflicted
+++ resolved
@@ -433,15 +433,8 @@
 
     def examine(self):
         if self._done.any():
-<<<<<<< HEAD
-            # Ensure indices are on CPU for compatibility with dynamics system
-            done_indices = th.where(self._done)[0].cpu()
-            self.reset_agent_by_id(done_indices)
-        return self.get_full_observation()
-=======
             self.reset_agent_by_id(th.where(self._done)[0])
         return self._observations
->>>>>>> 9bfe0c55
 
     def render(self, **kwargs):
         obs = self.envs.render(**kwargs)
